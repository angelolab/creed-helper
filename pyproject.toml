[tool.poetry]
name = "Toffy"
version = "0.0.0"
description = "Scripts for interacting with and generating data from the commercial MIBIScope."
authors = [
    "Noah Frey Greenwald <nfgreen@stanford.edu>",
    "Adam Kagel <ackagel@stanford.edu>",
    "Alex Kong <alkong@stanford.edu>",
    "Cami Laura Sowers <csowers@stanford.edu>",
    "Sricharan Reddy Varra <srivarra@stanford.edu>",
]
license = "Modified Apache 2.0"
homepage = "https://github.com/angelolab/toffy"
repository = "https://github.com/angelolab/toffy"
documentation = "https://toffy.readthedocs.io"
readme = "README.md"
classifiers = [
    "License :: OSI Approved :: Apache Software License",
    "Development Status :: 4 - Beta",
    "Programming Language :: Python :: 3",
    "Programming Language :: Python :: 3.9",
    "Programming Language :: Python :: 3.10",
    "Programming Language :: Python :: 3.11",
]
packages = [{ include = 'toffy', from = 'src' }]

[build-system]
requires = ["poetry-core", "poetry-dynamic-versioning"]
build-backend = "poetry_dynamic_versioning.backend"

[tool.poetry-dynamic-versioning]
enable = true
vcs = "git"
bump = true
style = "pep440"
metadata = false

[tool.poetry.dependencies]
<<<<<<< HEAD
python = "^3.9"
alpineer = "0.1.9"
mibi-bin-tools = "0.2.10"
=======
python = ">=3.9,<3.12"
alpineer = ">=0.1.9"
mibi-bin-tools = "0.2.9"
>>>>>>> 15e294d5
ipywidgets = "^8"
numpy = "1.*"
natsort = "^8"
seaborn = "^0.12"
scikit-learn = "^1"
watchdog = "^3"
tqdm = "^4"
<<<<<<< HEAD
=======
scipy = "^1.10.1"
>>>>>>> 15e294d5
pandas = "^2"

[tool.poetry.group.test]
optional = true

[tool.poetry.group.test.dependencies]
coveralls = { version = "^3.3.1", extras = ["toml"] }
pytest = "^7.2.2"
pytest-cases = "^3.6.14"
pytest-cov = "^4.0.0"
pytest-mock = "^3.10.0"
pytest-pycodestyle = "^2.3.1"
pytest-randomly = "^3.12.0"
mock = "^5.0.1"

[tool.poetry.group.dev]
optional = true

[tool.poetry.group.dev.dependencies]
black = "^22.10.0"
isort = "^5.10.1"
jupyterlab = "^3.6.1"
jupyter-contrib-nbextensions = "^0.7.0"
loguru = "^0.7.0"

## TYPE CHECKING ##

[tool.mypy]
python_version = "3.9"
mypy_path = "$MYPY_CONFIG_FILE_DIR/src:$MYPY_CONFIG_FILE_DIR/tests"
warn_return_any = true
warn_unused_configs = true
warn_unused_ignores = false
ignore_missing_imports = true

## LINTING, FORMATTING ##

[tool.black]
line-length = 100
target-version = ["py39", "py310", "py311"]
include = '\.pyi?$'
preview = true

[tool.isort]
py_version = 38
line_length = 100
profile = "black"
multi_line_output = 3

## COVERAGE ##

[tool.coverage.paths]
source = ["src", "*/site-packages"]

[tool.coverage.run]
branch = true
source = ["toffy"]

[tool.coverage.report]
exclude_lines = [
    "except ImportError",
    "raise AssertionError",
    "raise NotImplementedError",
]

show_missing = true
ignore_errors = false
fail_under = 45
omit = ["**/*test*.py"]

## TESTING ##

[tool.pytest.ini_options]
addopts = ["-vv", "-s", "--cov", "--pycodestyle", "--cov-report=lcov"]
filterwarnings = [
    "ignore::DeprecationWarning",
    "ignore::PendingDeprecationWarning",
]
testpaths = ["tests"]
norecursedirs = ["tests/utilities"]<|MERGE_RESOLUTION|>--- conflicted
+++ resolved
@@ -36,15 +36,9 @@
 metadata = false
 
 [tool.poetry.dependencies]
-<<<<<<< HEAD
-python = "^3.9"
-alpineer = "0.1.9"
-mibi-bin-tools = "0.2.10"
-=======
 python = ">=3.9,<3.12"
 alpineer = ">=0.1.9"
-mibi-bin-tools = "0.2.9"
->>>>>>> 15e294d5
+mibi-bin-tools = "0.2.10"
 ipywidgets = "^8"
 numpy = "1.*"
 natsort = "^8"
@@ -52,10 +46,7 @@
 scikit-learn = "^1"
 watchdog = "^3"
 tqdm = "^4"
-<<<<<<< HEAD
-=======
 scipy = "^1.10.1"
->>>>>>> 15e294d5
 pandas = "^2"
 
 [tool.poetry.group.test]
