--- conflicted
+++ resolved
@@ -36,15 +36,9 @@
 metadata = false
 
 [tool.poetry.dependencies]
-<<<<<<< HEAD
-python = "^3.8,<3.12"
-alpineer = "^0.1.5"
-mibi-bin-tools = "^0.2.8"
-=======
 python = "^3.9"
 alpineer = "0.1.7"
 mibi-bin-tools = "0.2.9"
->>>>>>> f0de6844
 ipywidgets = "^8"
 numpy = "1.*"
 natsort = "^8"
