--- conflicted
+++ resolved
@@ -73,11 +73,7 @@
    "id": "e0647556",
    "metadata": {},
    "source": [
-<<<<<<< HEAD
-    "### Next, copy the *commercial_rosetta_matrix.csv* and the *example_panel_file.csv* files from the *files* directory of toffy into *base_dir*. Make sure to update the Target column of *example_panel_file.csv* with the details of your panel. For a complete description of panel formating, see the [panel description](https://github.com/angelolab/toffy#panel-format). Once you've updated the panel file, put the new name below. "
-=======
-    "### Next, copy the *commercial_rosetta_matrix_v1.csv* and the *example_panel_file.csv* files from the *files* directory of toffy into *base_dir*. Make sure to update the Target column of *example_panel_file.csv* with the details of your panel. For targets you aren't using, just leave the rows as is, don't delete them. Once you've updated the panel file, put the new name below. "
->>>>>>> f3306245
+    "### Next, copy the *commercial_rosetta_matrix_v1.csv* and the *example_panel_file.csv* files from the *files* directory of toffy into *base_dir*. Make sure to update the Target column of *example_panel_file.csv* with the details of your panel. For a complete description of panel formating, see the [panel description](https://github.com/angelolab/toffy#panel-format). Once you've updated the panel file, put the new name below. "
    ]
   },
   {
