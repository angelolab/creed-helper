{
 "cells": [
  {
   "cell_type": "markdown",
   "id": "ec35cb18-c771-48e6-859f-e10e074545d6",
   "metadata": {},
   "source": [
    "# Setting up toffy"
   ]
  },
  {
   "cell_type": "markdown",
   "id": "e36293c5-aa89-4029-a3fa-e8ea841bb8b5",
   "metadata": {},
   "source": [
    "There are two parts to this notebook.\n",
    "1. The first part creates the necessary folders that toffy is expecting, and **only needs to be run the first time you install it on a new CAC**. \n",
    "2. The second part updates the co-registration parameters between the slide image (optical image) and the stage coordinates. This **needs to be run when Ionpath changes the co-registration, which usually happens after a column realignment**"
   ]
  },
  {
   "cell_type": "code",
   "execution_count": null,
   "id": "4c65c5bf-c7c1-43a7-882e-4134d9de0007",
   "metadata": {},
   "outputs": [],
   "source": [
    "# imports\n",
    "import os\n",
    "from toffy import tiling_utils, normalize"
   ]
  },
  {
   "cell_type": "markdown",
   "id": "cb3f2573-2c06-4212-8abe-7fb41b83c878",
   "metadata": {},
   "source": [
    "## 1. Create necessary folders\n",
    "\n",
    "**If this is the first time toffy has been installed on your CAC, run the following cell to generate the folders necessary.**\n",
    "\n",
    "\n",
    "More information on the uses and locations of the directories in toffy can be found in the [README](https://github.com/angelolab/toffy#directory-structure)."
   ]
  },
  {
   "cell_type": "code",
   "execution_count": null,
   "id": "e62bf338-873f-4c3f-a58c-6f908e6bdb24",
   "metadata": {},
   "outputs": [],
   "source": [
    "folders = ['D:\\\\Extracted_Images', 'D:\\\\Rosetta_Compensated_Images', 'D:\\\\Normalized_Images', 'D:\\\\Cohorts', \n",
    "           'D:\\\\Rosetta_processing\\\\rosetta_testing', 'D:\\\\Rosetta_processing\\\\rosetta_matrices',\n",
    "           'C:\\\\Users\\\\Customer.ION\\\\Documents\\\\run_metrics', 'C:\\\\Users\\\\Customer.ION\\\\Documents\\\\watcher_logs',\n",
    "           'C:\\\\Users\\\\Customer.ION\\\\Documents\\\\tiled_run_jsons', \n",
    "           'C:\\\\Users\\\\Customer.ION\\\\Documents\\\\autolabeled_tma_jsons', \n",
    "           'C:\\\\Users\\\\Customer.ION\\\\Documents\\\\panel_files', 'C:\\\\Users\\\\Customer.ION\\\\Documents\\\\normalization_curve']\n",
    "\n",
    "for folder in folders:\n",
    "    if not os.path.exists(folder):\n",
    "        os.makedirs(folder)"
   ]
  },
  {
   "cell_type": "markdown",
   "id": "edb13b4a-9589-4c2d-814c-0cae835cc255",
   "metadata": {},
   "source": [
    "## 2. Update coregistration parameters\n",
    "In order to display the location of FOVs on the slide image, we need to map the location of pixels in the image to stage coordinates on the sldie. This notebook allows you to generate this information, which can change over time for a number of reasons. We use the ficudial marks, the dots on each side of the slide, to accomplish this. "
   ]
  },
  {
   "cell_type": "markdown",
   "id": "44bf4948-eebe-43a9-8e0e-a993dc8e726b",
   "metadata": {},
   "source": [
    "### Set stage and optical coordinates of the fiducials"
   ]
  },
  {
   "cell_type": "markdown",
   "id": "1d3cc736-faba-41e7-a406-ff900074d7fe",
   "metadata": {},
   "source": [
    "The code below will automatically prompt you to specify the coordinates of the top 3 fiducial pairs in both stage coordinate and corresponding optical coordinate values.\n",
    "\n",
    "For each fiducial:\n",
    "\n",
    "1: Use the pop-out window to open the slide image on the commercial instrument viewer.\n",
    "\n",
    "2: Open the developer console. Right click anywhere on the slide image, this menu should open:\n",
    "\n",
    "<div>\n",
    "    <img src=\"img/inspect_menu.png\" width=\"150\" height=\"137\"/>\n",
    "</div>\n",
    "\n",
    "\n",
    "Click `Inspect`. The developer console should appear on the right side:\n",
    "\n",
    "<div>\n",
    "    <img src=\"img/developer_console.png\" width=\"254\" height=\"240\"/>\n",
    "</div>\n",
    "\n",
    "3: In the console (above the tabs `What's New` and `Console`), type `logger.level=4` and hit `Enter`\n",
    "\n",
    "<div>\n",
    "    <img src=\"img/logger_level.png\" width=\"253\" height=\"76\"/>\n",
    "</div>\n",
    "\n",
    "\n",
    "4: Click on one of the slide image fiducials. Retrieve the stage coordinates on top of the image next to `Target Point`:\n",
    "\n",
    "<div>\n",
    "    <img src=\"img/stage_coords.png\" width=\"164\" height=\"21\"/>\n",
    "</div>\n",
    "\n",
    "\n",
    "\n",
    "Retrieve the corresponding optical coordinates from the console:\n",
    "\n",
    "<div>\n",
    "    <img src=\"img/optical_coords.png\" width=\"254\" height=\"51\"/>\n",
    "</div>\n",
    "\n",
    "\n",
    "\n",
    "5: For each fiducial, we prompt you for the stage x-coordinate, stage y-coordinate, optical x-coordinate, and optical y-coordinate values separately. Enter the correct value for the coordinate and hit `Enter` to continue.\n",
    "\n",
    "6: The co-registration parameter settings will be saved to the `toffy` folder."
   ]
  },
  {
   "cell_type": "code",
   "execution_count": null,
   "id": "64d6d2f5-ac4c-4917-a874-b8310f75f5e9",
   "metadata": {},
   "outputs": [],
   "source": [
    "fiducial_info = tiling_utils.read_fiducial_info()"
   ]
  },
  {
   "cell_type": "markdown",
   "id": "ce74c91b-86ef-4569-87ac-b8553ecb23bc",
   "metadata": {},
   "source": [
    "### Generate new co-registration parameters"
   ]
  },
  {
   "cell_type": "code",
   "execution_count": null,
   "id": "3db446dd-2575-420b-a00e-874802b7a3ee",
   "metadata": {},
   "outputs": [],
   "source": [
    "coreg_params = tiling_utils.generate_coreg_params(fiducial_info)"
   ]
  },
  {
   "cell_type": "markdown",
   "id": "7df88849-a7ba-400c-92bd-88e165a5b515",
   "metadata": {},
   "source": [
    "### Save co-registration settings"
   ]
  },
  {
   "cell_type": "code",
   "execution_count": null,
   "id": "f126bc6a-4695-4722-9d73-b9dc66bb7195",
   "metadata": {},
   "outputs": [],
   "source": [
    "tiling_utils.save_coreg_params(coreg_params)"
   ]
  }
 ],
 "metadata": {
  "kernelspec": {
   "display_name": "Python 3 (ipykernel)",
   "language": "python",
   "name": "python3"
  },
  "language_info": {
   "codemirror_mode": {
    "name": "ipython",
    "version": 3
   },
   "file_extension": ".py",
   "mimetype": "text/x-python",
   "name": "python",
   "nbconvert_exporter": "python",
   "pygments_lexer": "ipython3",
<<<<<<< HEAD
   "version": "3.9.16"
=======
   "version": "3.8.15"
>>>>>>> 97e16c84
  },
  "vscode": {
   "interpreter": {
    "hash": "5a55edcf046d85fe15e2be55257d5f0a71929bdfb61b433d935bb794f8010f3b"
   }
  }
 },
 "nbformat": 4,
 "nbformat_minor": 5
}<|MERGE_RESOLUTION|>--- conflicted
+++ resolved
@@ -194,11 +194,7 @@
    "name": "python",
    "nbconvert_exporter": "python",
    "pygments_lexer": "ipython3",
-<<<<<<< HEAD
-   "version": "3.9.16"
-=======
    "version": "3.8.15"
->>>>>>> 97e16c84
   },
   "vscode": {
    "interpreter": {
