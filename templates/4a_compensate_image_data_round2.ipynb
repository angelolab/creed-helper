--- conflicted
+++ resolved
@@ -260,11 +260,7 @@
    "id": "3c3581f8-9f4a-4ba3-9d43-a91a449b1dcb",
    "metadata": {},
    "source": [
-<<<<<<< HEAD
     "Within the `folder_name` directory, you will find matrices files updated with the provided multipliers. **Find the desired corresponding matrices** in `C:\\\\Users\\\\Customer.ION\\\\Documents\\\\rosetta_testing\\\\{cohort_name}\\\\{folder_name}`, and add them to `compensation_matrix_names`. You can then run the cell below with your updated `final_matrix_name`; the matrices in `compensation_matrix_names` will be combined and saved to that file. **Only run this cell after you've completed round 2 on all {current_channel}-{output_channel} pairs!**\n",
-=======
-    "Within the `folder_name` directory, you will find matrices files updated with the provided multipliers. If you're happy with one multiplier (e.g. 0.5), **find the corresponding matrix** `commercial_rosetta_matrix_mult_0.5.csv` **and rename it**. You can then run the cell below with your updated `final_matrix_name` and move on to the final section.\n",
->>>>>>> 299d42d9
     "\n",
     "**NOTE: if you ran multiple compensations on different channels, you will need to locate all CSVs with the desired multiplier suffix, and combine the coefficients into one CSV first.**\n",
     "\n",
