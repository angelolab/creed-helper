import numpy as np
import pandas as pd
import pytest

masses = np.arange(5, 15)
channels = ["chan_{}".format(i) for i in range(len(masses))]
panel = pd.DataFrame({"Mass": masses, "Target": channels})
<<<<<<< HEAD
fovs = ["fov-{}-scan-1".format(12 - i) for i in range(4)]
=======
fovs = ["fov{}".format(12 - i) for i in range(5)]
>>>>>>> b1bf08a3


def generate_tuning_data(channel_counts):
    """Creates mph and channel count data frames in the appropriate tuning file format.

    Args:
        channel_counts (np.array): random values, may include low values for testing
    Returns:
        mph_df, count_df (pd.DataFrame), combined dataframes for randomly generated mph and
          provided counts

    """
    # create lists to hold values from each fov in directory
    mph_vals = np.random.randint(1, 200, len(masses))
    fov = np.repeat(1, len(masses))

    # create dfs from current directory
    mph_df = pd.DataFrame({"mass": masses, "fov": fov, "pulse_height": mph_vals})

    # count_df has fields in different order to check that matching is working
    count_df = pd.DataFrame({"mass": masses, "channel_count": channel_counts, "fov": fov})

    return mph_df, count_df


class TuningCurveFiles:
    """Class of various possible tuning curve cases."""

    def case_default_combined_files(self):
        """Default case."""
        dirs = ["Detector_202{}v_2022-01-13_13-30-5{}".format(i, i) for i in range(1, 5)]

        # create lists to hold dfs from each directory
        mph_dfs, count_dfs = [], []

        for dir in dirs:
            # create dfs from current directory
            channel_counts = np.random.randint(3, 100, len(masses))
            mph_df, count_df = generate_tuning_data(channel_counts)

            mph_dfs.append(mph_df)
            count_dfs.append(count_df)

        return dirs, mph_dfs, count_dfs

    @pytest.mark.xfail(raises=ValueError)
    def case_low_count_fail(self):
        """Low enough counts to result in failure."""
        # 5 fovs, 2 with low count fails
        dirs = ["Detector_202{}v_2022-01-13_13-30-5{}".format(i, i) for i in range(1, 6)]

        # create lists to hold dfs from each directory
        mph_dfs, count_dfs = [], []

        for i, dir in enumerate(dirs):
            # include a low channel value in the last fov
            if i == 0 or i == 4:
                channel_counts = np.random.randint(3, 100, len(masses) - 1)
                channel_counts = np.append(channel_counts, 0)
            else:
                channel_counts = np.random.randint(3, 100, len(masses))

            mph_df, count_df = generate_tuning_data(channel_counts)

            mph_dfs.append(mph_df)
            count_dfs.append(count_df)

        return dirs, mph_dfs, count_dfs

    @pytest.mark.filterwarnings("ignore:The counts for the FOV")
    def case_low_count_warn(self):
        """Low counts that trigger a warning."""
        # 6 fovs, 2 with low count passes
        dirs = ["Detector_202{}v_2022-01-13_13-30-5{}".format(i, i) for i in range(1, 7)]

        # create lists to hold dfs from each directory
        mph_dfs, count_dfs = [], []

        for i, dir in enumerate(dirs):
            # include a low channel value in the last fov
            if i == 0 or i == 3:
                channel_counts = np.random.randint(3, 100, len(masses) - 1)
                channel_counts = np.append(channel_counts, 0)
            else:
                channel_counts = np.random.randint(3, 100, len(masses))

            mph_df, count_df = generate_tuning_data(channel_counts)

            mph_dfs.append(mph_df)
            count_dfs.append(count_df)

        return dirs, mph_dfs, count_dfs


class CombineRunMetricFiles:
    """Class of example data."""

    def case_default_metrics(self):
        """Default case."""
        # create full directory of files, include proficient data which should be ignored
        metrics = []
        metrics_prof = []
        for i in range(0, 5):
            metric_name = "pulse_heights_{}.csv".format(i)
            metric_prof_name = "pulse_heights_{}_proficient.csv".format(i)
            metric_values = {
                "pulse_height": np.random.rand(10),
                "mass": masses,
                "fov": [fovs[i]] * 10,
            }
            metric_prof_values = {
                "pulse_height": np.random.rand(10),
                "mass": masses,
                "fov": [fovs[i]] * 10,
            }
            metrics.append([metric_name, metric_values])
            metrics_prof.append([metric_prof_name, metric_prof_values])
        return {"deficient": metrics, "proficient": metrics_prof}<|MERGE_RESOLUTION|>--- conflicted
+++ resolved
@@ -5,11 +5,7 @@
 masses = np.arange(5, 15)
 channels = ["chan_{}".format(i) for i in range(len(masses))]
 panel = pd.DataFrame({"Mass": masses, "Target": channels})
-<<<<<<< HEAD
 fovs = ["fov-{}-scan-1".format(12 - i) for i in range(4)]
-=======
-fovs = ["fov{}".format(12 - i) for i in range(5)]
->>>>>>> b1bf08a3
 
 
 def generate_tuning_data(channel_counts):
