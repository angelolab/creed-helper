import functools
import json
import os
import shutil
import tempfile
from pathlib import Path
from typing import List

import matplotlib.pyplot as plt
import numpy as np
import pandas as pd
import pytest
import seaborn as sns
from alpineer.test_utils import _make_small_file
from pytest_cases import parametrize

from toffy.fov_watcher import RunStructure
from toffy.json_utils import write_json_file
from toffy.settings import QC_COLUMNS, QC_SUFFIXES

TEST_CHANNELS = [
    "Calprotectin",
    "Chymase",
    "SMA",
    "Vimentin",
    "LAG3",
    "CD4",
    "CD69",
    "FAP",
    "FOXP3",
    "PD1",
    "CD31",
    "Biotin",
    "Ecadherin",
    "CD56",
    "CD38",
    "TCF1 TCF7",
    "TBET",
    "CD45RB",
    "CD68",
    "CD11c",
    "CD8",
    "CD3e",
    "IDO1",
    "CD45RO",
    "TIM-3",
    "CD163",
    "CD20",
    "FN1",
    "Glut1",
    "HLADR",
    "CD14",
    "CD45",
    "Cytokeratin17",
    "COL1A1",
    "H3K27me3",
    "CD57",
    "H3K9ac",
    "Ki67",
    "HLA1 class ABC",
]


def make_run_file(tmp_dir, prefixes=[], include_nontiled=False):
    """Create a run subir and run json in the provided dir and return the path to this new dir."""

    if len(prefixes) == 1:
        prefix1, prefix2 = prefixes * 2
    else:
        prefix1 = prefixes[0]
        prefix2 = prefixes[1]

    fov_data = {
        f"{prefix1}R1C3": 10,
        f"{prefix1}R2C1": 8,
        "MoQC": 20,
        f"{prefix2}R2C2": 8,
    }
    if include_nontiled:
        fov_data["nontiled_1"] = 8
        fov_data["nontiled_2"] = 8

    run_data = []
    for i, fov in enumerate(fov_data.keys()):
        run_data.append(
            {
                "runOrder": i + 1,
                "scanCount": 1,
                "frameSizePixels": {"width": fov_data[fov], "height": fov_data[fov]},
                "name": fov,
            }
        )
    run_json_spoof = {"fovs": run_data}

    test_dir = os.path.join(tmp_dir, "data", "test_run")
    os.makedirs(test_dir)
    json_path = os.path.join(test_dir, "test_run.json")
    write_json_file(json_path, run_json_spoof)

    return test_dir


def generate_sample_fov_tiling_entry(coord, name, size):
    """Generates a sample fov entry to put in a sample fovs list for tiling

    Args:
        coord (tuple):
            Defines the starting x and y point for the fov
        name (str):
            Defines the name of the fov
        size (int):
            Defines the size along both axes of each fov

    Returns:
        dict:
            An entry to be placed in the fovs list with provided coordinate and name
    """

    sample_fov_tiling_entry = {
        "scanCount": 1,
        "fovSizeMicrons": size,
        "centerPointMicrons": {"x": coord[0], "y": coord[1]},
        "timingChoice": 7,
        "frameSizePixels": {"width": 2048, "height": 2048},
        "imagingPreset": {
            "preset": "Normal",
            "aperture": "2",
            "displayName": "Fine",
            "defaults": {"timingChoice": 7},
        },
        "sectionId": 8201,
        "slideId": 5931,
        "name": name,
        "timingDescription": "1 ms",
    }

    return sample_fov_tiling_entry


def generate_sample_fovs_list(fov_coords, fov_names, fov_sizes):
    """Generate a sample dictionary of fovs for tiling

    Args:
        fov_coords (list):
            A list of tuples listing the starting x and y coordinates of each fov
        fov_names (list):
            A list of strings identifying the name of each fov
        fov_sizes (list):
            A list of ints identifying the size in microns of each fov along both axes

    Returns:
        dict:
            A dummy fovs list with starting x and y set to the provided coordinates and name
    """

    sample_fovs_list = {
        "exportDateTime": "2021-03-12T19:02:37.920Z",
        "fovFormatVersion": "1.5",
        "fovs": [],
    }

    for coord, name, size in zip(fov_coords, fov_names, fov_sizes):
        sample_fovs_list["fovs"].append(generate_sample_fov_tiling_entry(coord, name, size))

    return sample_fovs_list


# generation parameters for the extraction/qc callback build
# this should be limited to the panel, foldernames, and kwargs
FOV_CALLBACKS = (
    "extract_tiffs",
    "generate_qc",
    "generate_mph",
    "generate_pulse_heights",
)
RUN_CALLBACKS = ("plot_qc_metrics", "plot_mph_metrics", "image_stitching")


def mock_visualize_qc_metrics(
    metric_name,
    qc_metric_dir,
    return_plot=True,
    axes_size=16,
    wrap=6,
    dpi=None,
    save_dir=None,
    ax=None,
):
    if save_dir:
        _make_small_file(save_dir, "%s_barplot_stats.png" % metric_name)

    if return_plot:
        qc_metric_df = pd.DataFrame(np.zeros((5, 3)), columns=["fov", metric_name, "channel"])
        qc_metric_df["fov"] = "fov-1-scan-1"
        qc_metric_df["channel"] = [f"chan{i}" for i in np.arange(5)]
        qc_fg = sns.catplot(
            x="fov",
            y=metric_name,
            col="channel",
            col_wrap=1,
            data=qc_metric_df,
            kind="bar",
            color="black",
            sharex=True,
            sharey=False,
        )
        return qc_fg


def mock_visualize_mph(mph_df, out_dir, return_plot=True, regression: bool = False):
    if out_dir:
        _make_small_file(out_dir, "fov_vs_mph.jpg")

    if return_plot:
        mph_df = pd.DataFrame(np.random.rand(5, 2), columns=["cum_total_count", "MPH"])
        fig = plt.figure()
        ax1 = fig.add_subplot(111)
        ax1.scatter(mph_df["cum_total_count"], mph_df["MPH"])
        ax2 = ax1.twiny()
        return fig


class FovCallbackCases:
    def case_all_callbacks(self):
        panel_path = os.path.join(Path(__file__).parents[2], "data", "sample_panel.csv")
        return FOV_CALLBACKS, {"panel": pd.read_csv(panel_path), "extract_prof": True}

    def case_dont_extract_prof(self):
        cbs, kwargs = self.case_all_callbacks()
        kwargs["extract_prof"] = False
        return cbs, kwargs

    def case_extract_only(self):
        cbs, kwargs = self.case_all_callbacks()
        return cbs[:1], kwargs

    def case_qc_only(self):
        cbs, kwargs = self.case_all_callbacks()
        return cbs[1:2], kwargs

    def case_mph_only(self):
        cbs, kwargs = self.case_all_callbacks()
        return cbs[2:3], kwargs

    def case_pulse_heights_only(self):
        cbs, kwargs = self.case_all_callbacks()
        return cbs[3:4], kwargs

    def case_extraction_intensities(self):
        cbs, kwargs = self.case_all_callbacks()
        kwargs["intensities"] = True
        kwargs["replace"] = True
        return cbs, kwargs

    def case_extraction_intensities_not_replace(self):
        cbs, kwargs = self.case_all_callbacks()
        kwargs["intensities"] = True
        kwargs["replace"] = False
        return cbs, kwargs

    @pytest.mark.xfail(raises=ValueError)
    def case_missing_panel(self):
        cbs, _ = self.case_all_callbacks()
        return cbs, {}

    @pytest.mark.xfail(raises=ValueError)
    def case_bad_callback(self):
        return ["invalid_callback"], {}


class RunCallbackCases:
    def case_default(self):
        panel_path = os.path.join(Path(__file__).parents[2], "data", "sample_panel.csv")
        return RUN_CALLBACKS, None, {"panel": pd.read_csv(panel_path), "extract_prof": True}

    def save_figure(self):
        cbs, ibs, kws = self.case_default()
        kws["save_dir"] = True
        return cbs, ibs, kws

    def case_dont_extract_prof(self):
        cbs, ibs, kws = self.case_default()
        kws["extract_prof"] = False
        return cbs, ibs, kws

    def case_inter_callback(self):
        cbs, ibs, kws = self.case_default()
        ibs = list(cbs[:2])
        cbs = list(cbs[2:])
        return cbs, ibs, kws

    @pytest.mark.xfail(raises=ValueError)
    def case_missing_panel(self):
        cbs, _, _ = self.case_default()
        return cbs, None, {}

    @pytest.mark.xfail(raises=ValueError)
    def case_bad_run_callback(self):
        return ["invalid_callback"], None, {}

    @pytest.mark.xfail(raises=ValueError)
    def case_bad_inter_callback(self):
        return RUN_CALLBACKS, ["invalid_callback"], {}


def check_extraction_dir_structure(
    ext_dir: str,
    point_names: List[str],
    bad_points: List[str],
    channels: List[str],
    intensities: bool = False,
    replace: bool = True,
):
    """Checks extraction directory for minimum expected structure

    Args:
        ext_dir (str):
            Folder containing extraction output
        point_names (list):
            List of expected point names
        bad_points (list):
            list of points which should not have structure created
        channels (list):
            List of expected channel names
        intensities (bool):
            Whether or not to check for intensities
        replace (bool):
            Whether to replace pulse images with intensity

    Raises:
        AssertionError:
            Assertion error on missing expected tiff
    """

    for point, bad in zip(point_names, bad_points):
        assert not os.path.exists(os.path.join(ext_dir, bad))

        for channel in channels:
            assert os.path.exists(os.path.join(ext_dir, point, f"{channel}.tiff"))

        if intensities and not replace:
            assert os.path.exists(os.path.join(ext_dir, point, "intensities"))


def check_qc_dir_structure(
    out_dir: str, point_names: List[str], bad_points: List[str], qc_plots: bool = False
):
    """Checks QC directory for minimum expected structure

    Args:
        out_dir (str):
            Folder containing QC output
        point_names (list):
            List of expected point names
        bad_points (list):
            list of points which should not have structure created
        qc_plots (bool):
            Whether to expect plot files

    Raises:
        AssertionError:
            Assertion error on missing csv
    """
    for point, bad in zip(point_names, bad_points):
        for mn, ms in zip(QC_COLUMNS, QC_SUFFIXES):
            assert os.path.exists(os.path.join(out_dir, f"{point}_{ms}.csv"))
            assert not os.path.exists(os.path.join(out_dir, f"{bad}_{ms}.csv"))
            if qc_plots:
                assert os.path.exists(os.path.join(out_dir, "%s_barplot_stats.png" % mn))


def check_mph_dir_structure(
    mph_out_dir: str,
    plot_dir: str,
    point_names: List[str],
    bad_points: List[str],
    combined: bool = False,
):
    """Checks MPH directory for minimum expected structure

    Args:
        mph_out_dir (str):
            Folder containing the MPH csv files
        plot_dir (str):
            Folder containing MPH plot output
        point_names (list):
            List of expected point names
        bad_points (list):
            list of points which should not have structure created
        combined (bool):
            whether to check for combined mph data csv and plot image

    Raises:
        AssertionError:
            Assertion error on missing csv
    """
    for point, bad in zip(point_names, bad_points):
        assert os.path.exists(os.path.join(mph_out_dir, f"{point}-mph_pulse.csv"))
        assert not os.path.exists(os.path.join(mph_out_dir, f"{bad}-mph_pulse.csv"))

    if combined:
        assert os.path.exists(os.path.join(mph_out_dir, "mph_pulse_combined.csv"))
        assert os.path.exists(os.path.join(plot_dir, "fov_vs_mph.png"))


def check_pulse_dir_structure(pulse_out_dir: str, point_names: List[str], bad_points: List[str]):
    """Checks pulse heights directory for minimum expected structure

    Done for both proficient and deficient pulse height data

    Args:
        pulse_out_dir (str):
            Folder containing pulse height files
        point_names (list):
            List of expected point names
        bad_points (list):
            list of points which should not have structure created

    Raises:
        AssertionError:
            Assertion error on missing csv
    """

    for point, bad in zip(point_names, bad_points):
        assert os.path.exists(os.path.join(pulse_out_dir, f"{point}_pulse_heights.csv"))
        assert not os.path.exists(os.path.join(pulse_out_dir, f"{bad}_pulse_heights.csv"))


def check_stitched_dir_structure(stitched_dir: str, channels: List[str]):
    """Checks extraction directory for stitching structure

    Args:
        stitched_dir (str):
            Folder containing stitched output
        channels (list):
            List of expected channel names

    Raises:
        AssertionError:
            Assertion error on missing expected tiff
    """
    for channel in channels:
        assert os.path.exists(os.path.join(stitched_dir, f"{channel}_stitched.tiff"))


def create_sample_run(name_list, run_order_list, scan_count_list, create_json=False, bad=False):
    """Creates sample run metadata with option to create a temporary json file

    Args:
        name_list (list): List of strings for FOV names
        run_order_list (list): List detailing run order
        scan_count_list (list): List of the scanCount for each FOV
        create_json (bool): Whether or not to return a json tempfile path
        bad (bool): Whether or not to create a dictionary without correct FOV key setup

    Returns:
        sample_run (dict): the dictionary for the sample run metadata
        temp.name (str): path to the temporary json run file

    """
    fov_list = []
    sample_run = {"fovs": fov_list}

    # set up dictionary
    for name, run_order, scan_count in zip(name_list, run_order_list, scan_count_list):
        ex_fov = {"scanCount": scan_count, "runOrder": run_order, "name": name}
        fov_list.append(ex_fov)

    # delete name key if one is not provided
    for fov in sample_run.get("fovs", ()):
        if fov.get("name") is None:
            del fov["name"]

    # create bad dictionary
    if bad:
        sample_run["bad key"] = sample_run["fovs"]
        del sample_run["fovs"]

    # create json file for the data
    if create_json:
        temp = tempfile.NamedTemporaryFile(mode="w", delete=False)
        json.dump(sample_run, temp)
        return temp.name

    return sample_run


# calling cases for data to test against
# this should be limited to folders to call; no generation parameters allowed  >:(
class WatcherTestData:
    def case_combined(self):
        return os.path.join(Path(__file__).parents[2], "data", "combined")


class RunStructureTestContext:
    def __init__(self, run_json, files=None):
        self.run_json = run_json
        self.files = files
        self.tmpdir = None
        self.run_structure = None

    @property
    def tempdir_name(self):
        return Path(self.tmpdir).parts[-1]

    def __enter__(self):
        self.tmpdir = tempfile.mkdtemp()
        with open(os.path.join(self.tmpdir, f"{self.tempdir_name}.json"), "w") as f:
            json.dump(self.run_json, f)

        for file in self.files:
            _make_small_file(self.tmpdir, file)

        # build run structure dir
        self.run_structure = RunStructure(self.tmpdir)
        return self.tmpdir, self.run_structure

    def __exit__(self, exc_type, exc_value, exc_traceback):
        shutil.rmtree(self.tmpdir)


class RunStructureCases:
    def case_default(self):
        fov_count = 2
        run_json = {"fovs": [{"runOrder": n + 1, "scanCount": 1} for n in range(fov_count)]}
        expected_files = [f"fov-{n + 1}-scan-1.bin" for n in range(fov_count)]
        expected_files += [binf.split(".")[0] + ".json" for binf in expected_files]
        return run_json, expected_files

    @pytest.mark.xfail(raises=KeyError)
    def case_extrabin(self):
        run_json, exp_files = self.case_default()
        exp_files += ["fov-X-scan-1.bin"]
        return run_json, exp_files


class WatcherCases:
    """Test cases for start_watcher

    Cases in this class will, in order, return:
        (fov callback names, run callback names, kwargs for the callbacks,
         directory validation functions)

    Required directory kwargs must be added within the actual test function. They aren't added
    here since contructing the temp directory within this class would probably be harder to manage.

    Validation functions will check that the directory/files created by each callback are correct.
    Some maybe partialed for convinience, since some arguments, like the panel, are created here
    and might as well be premptively passed, so that only "run dependent" arguments need to be
    passed to the validators (i.e out directory and point names).
    """

    @parametrize(intensity=(False, True))
    @parametrize(replace=(False, True))
    @parametrize(extract_prof=(False, True))
    def case_default(self, intensity, replace, extract_prof):
        panel = pd.read_csv(os.path.join(Path(__file__).parents[2], "data", "sample_panel.csv"))
        validators = [
            functools.partial(
                check_extraction_dir_structure,
                channels=list(panel["Target"]),
                intensities=intensity,
                replace=replace,
            ),
            check_qc_dir_structure,
            check_mph_dir_structure,
            functools.partial(check_stitched_dir_structure, channels=list(panel["Target"])),
            check_pulse_dir_structure,
        ]

        kwargs = {
            "panel": panel,
            "extract_prof": extract_prof,
            "intensities": intensity,
            "replace": replace,
        }

        return (
            ["plot_qc_metrics", "plot_mph_metrics", "image_stitching"],
            None,
            ["extract_tiffs", "generate_pulse_heights"],
            kwargs,
            validators,
            1,
<<<<<<< HEAD
=======
            (False, None),
>>>>>>> a82db5ab
        )

    @parametrize(intensity=(False, True))
    @parametrize(replace=(False, True))
<<<<<<< HEAD
    @parametrize(extract_prof=(False, True))
    def case_inter_callback(self, intensity, replace, extract_prof):
        rcs, _, fcs, kwargs, validators, watcher_lag = self.case_default(
            intensity, replace, extract_prof
        )
        ics = rcs[:2]
        rcs = rcs[2:]

        return (rcs, ics, fcs, kwargs, validators, watcher_lag)

    @parametrize(watcher_lag=(4, 8, 12))
    def case_watcher_timeout(self, watcher_lag):
        rcs, ics, fcs, kwargs, validators, _ = self.case_inter_callback(True, True, True)
        return (rcs, ics, fcs, kwargs, validators, watcher_lag)
=======
    def case_inter_callback(self, intensity, replace):
        rcs, _, fcs, kwargs, validators, wsl, ed = self.case_default(intensity, replace)
        ics = rcs[:2]
        rcs = rcs[2:]

        return (rcs, ics, fcs, kwargs, validators, wsl, ed)

    @parametrize(watcher_start_lag=(4, 8, 12))
    def case_watcher_lag(self, watcher_start_lag):
        rcs, ics, fcs, kwargs, validators, _, ed = self.case_default(True, True)
        return (rcs, ics, fcs, kwargs, validators, watcher_start_lag, ed)

    @parametrize(existing_data=((True, "Full"), (True, "Partial"), (False, None)))
    def case_existing_data(self, existing_data):
        rcs, ics, fcs, kwargs, validators, wsl, _ = self.case_default(False, False)
        return (rcs, ics, fcs, kwargs, validators, wsl, existing_data)
>>>>>>> a82db5ab
<|MERGE_RESOLUTION|>--- conflicted
+++ resolved
@@ -582,30 +582,11 @@
             kwargs,
             validators,
             1,
-<<<<<<< HEAD
-=======
             (False, None),
->>>>>>> a82db5ab
         )
 
     @parametrize(intensity=(False, True))
     @parametrize(replace=(False, True))
-<<<<<<< HEAD
-    @parametrize(extract_prof=(False, True))
-    def case_inter_callback(self, intensity, replace, extract_prof):
-        rcs, _, fcs, kwargs, validators, watcher_lag = self.case_default(
-            intensity, replace, extract_prof
-        )
-        ics = rcs[:2]
-        rcs = rcs[2:]
-
-        return (rcs, ics, fcs, kwargs, validators, watcher_lag)
-
-    @parametrize(watcher_lag=(4, 8, 12))
-    def case_watcher_timeout(self, watcher_lag):
-        rcs, ics, fcs, kwargs, validators, _ = self.case_inter_callback(True, True, True)
-        return (rcs, ics, fcs, kwargs, validators, watcher_lag)
-=======
     def case_inter_callback(self, intensity, replace):
         rcs, _, fcs, kwargs, validators, wsl, ed = self.case_default(intensity, replace)
         ics = rcs[:2]
@@ -621,5 +602,4 @@
     @parametrize(existing_data=((True, "Full"), (True, "Partial"), (False, None)))
     def case_existing_data(self, existing_data):
         rcs, ics, fcs, kwargs, validators, wsl, _ = self.case_default(False, False)
-        return (rcs, ics, fcs, kwargs, validators, wsl, existing_data)
->>>>>>> a82db5ab
+        return (rcs, ics, fcs, kwargs, validators, wsl, existing_data)