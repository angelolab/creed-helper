import os
import shutil
import tempfile
import time
import warnings
from datetime import datetime
from multiprocessing import TimeoutError
from multiprocessing.pool import ThreadPool as Pool
from pathlib import Path
from unittest.mock import patch

import numpy as np
import pandas as pd
import pytest
from alpineer import io_utils
from pytest_cases import parametrize_with_cases
from skimage.io import imsave

from toffy.fov_watcher import start_watcher
from toffy.json_utils import write_json_file
from toffy.settings import QC_COLUMNS, QC_SUFFIXES
from toffy.watcher_callbacks import build_callbacks

from .utils.test_utils import (
    TEST_CHANNELS,
    RunStructureCases,
    RunStructureTestContext,
    WatcherCases,
    mock_visualize_mph,
    mock_visualize_qc_metrics,
)

COMBINED_DATA_PATH = os.path.join(Path(__file__).parents[1], "data", "combined")
RUN_DIR_NAME = "run_XXX"

SLOW_COPY_INTERVAL_S = 1


def _slow_copy_sample_tissue_data(
    dest: str, delta: int = 10, one_blank: bool = False, temp_bin: bool = False
):
    """slowly copies files from ./data/tissue/

    Args:
        dest (str):
            Where to copy tissue files to
        delta (int):
            Time (in seconds) between each file copy
        one_blank (bool):
            Add a blank .bin file or not
        temp_bin (bool):
            Use initial temp bin file paths or not
    """

    for tissue_file in sorted(os.listdir(COMBINED_DATA_PATH)):
        time.sleep(delta)
        if one_blank and ".bin" in tissue_file and tissue_file[0] != ".":
            # create blank (0 size) file
            open(os.path.join(dest, tissue_file), "w").close()
            one_blank = False
        else:
            tissue_path = os.path.join(COMBINED_DATA_PATH, tissue_file)
            if temp_bin and ".bin" in tissue_file:
                # copy to a temporary file with hash extension, then move to dest folder
                new_tissue_path = os.path.join(COMBINED_DATA_PATH, "." + tissue_file + ".aBcDeF")
                shutil.copy(tissue_path, new_tissue_path)
                shutil.copy(new_tissue_path, dest)
                os.remove(new_tissue_path)

                # simulate a renaming event in dest
                time.sleep(delta)
                copied_tissue_path = os.path.join(dest, "." + tissue_file + ".aBcDeF")
                os.rename(copied_tissue_path, os.path.join(dest, tissue_file))
            else:
                shutil.copy(tissue_path, dest)

    # get all .bin files
    bin_files = [bfile for bfile in sorted(os.listdir(COMBINED_DATA_PATH)) if ".bin" in bfile]

    # simulate updating the creation time for some .bin files, this tests _check_bin_updates
    for i, bfile in enumerate(bin_files):
        if i % 2 == 0:
            shutil.copy(
                os.path.join(COMBINED_DATA_PATH, bfile), os.path.join(dest, bfile + ".temp")
            )
            os.remove(os.path.join(dest, bfile))
            os.rename(os.path.join(dest, bfile + ".temp"), os.path.join(dest, bfile))


COMBINED_RUN_JSON_SPOOF = {
    "fovs": [
        {"runOrder": 1, "scanCount": 1, "frameSizePixels": {"width": 32, "height": 32}},
        {"runOrder": 2, "scanCount": 1, "frameSizePixels": {"width": 32, "height": 32}},
        {
            "runOrder": 3,
            "scanCount": 1,
            "frameSizePixels": {"width": 32, "height": 32},
            "standardTarget": "Molybdenum Foil",
        },
        {"runOrder": 4, "scanCount": 1, "frameSizePixels": {"width": 32, "height": 32}},
    ],
}


@parametrize_with_cases("run_json, expected_files", cases=RunStructureCases)
def test_run_structure(run_json, expected_files, recwarn):
    with RunStructureTestContext(run_json, files=expected_files) as (
        tmpdir,
        run_structure,
    ):
        for file in expected_files:
            run_structure.check_run_condition(os.path.join(tmpdir, file))
        assert all(run_structure.check_fov_progress().values())

        # hidden files should not throw an invalid FOV file warning but still be skipped
        exist, name = run_structure.check_run_condition(os.path.join(tmpdir, ".fake_file.txt"))
        for warn_data in recwarn.list:
            assert "not a valid FOV file and will be skipped" not in str(warn_data.message)
        assert not exist and name == ""

        # check for invalid file format
        exist, name = run_structure.check_run_condition(os.path.join(tmpdir, "fov.bin.txt"))
        assert not exist and name == ""

        # check for fake files
        with pytest.warns(Warning, match="This should be unreachable..."):
            exist, name = run_structure.check_run_condition(os.path.join(tmpdir, "fake_file.txt"))
        assert not exist and name == ""


def _slow_create_run_folder(run_folder_path: str, lag_time: int):
    time.sleep(lag_time)
    os.makedirs(run_folder_path)
    write_json_file(
        json_path=os.path.join(run_folder_path, "test_run.json"),
        json_object=COMBINED_RUN_JSON_SPOOF,
        encoding="utf-8",
    )


@patch("toffy.watcher_callbacks.visualize_qc_metrics", side_effect=mock_visualize_qc_metrics)
@patch("toffy.watcher_callbacks.visualize_mph", side_effect=mock_visualize_mph)
@pytest.mark.parametrize("run_folder_lag", [0, 5, 15])
@parametrize_with_cases(
    "run_cbs,int_cbs,fov_cbs,kwargs,validators,watcher_start_lag,existing_data",
    cases=WatcherCases.case_default,
)
def test_watcher_run_timeout(
    mock_viz_qc,
    mock_viz_mph,
    run_cbs,
    int_cbs,
    fov_cbs,
    kwargs,
    validators,
    watcher_start_lag,
    existing_data,
    run_folder_lag,
):
    with tempfile.TemporaryDirectory() as tmpdir:
        tiff_out_dir = os.path.join(tmpdir, "cb_0", RUN_DIR_NAME)
        qc_out_dir = os.path.join(tmpdir, "cb_1", RUN_DIR_NAME)
        mph_out_dir = os.path.join(tmpdir, "cb_2", RUN_DIR_NAME)
        plot_dir = os.path.join(tmpdir, "cb_2_plots", RUN_DIR_NAME)
        pulse_out_dir = os.path.join(tmpdir, "cb_3", RUN_DIR_NAME)
        stitched_dir = os.path.join(tmpdir, "cb_0", RUN_DIR_NAME, f"{RUN_DIR_NAME}_stitched")

        # add directories to kwargs
        kwargs["tiff_out_dir"] = tiff_out_dir
        kwargs["qc_out_dir"] = qc_out_dir
        kwargs["mph_out_dir"] = mph_out_dir
        kwargs["pulse_out_dir"] = pulse_out_dir
        kwargs["plot_dir"] = plot_dir

        # ensure warn_overwrite set to False if intermediate callbacks set, otherwise True
        kwargs["warn_overwrite"] = True if int_cbs else False

        run_folder = os.path.join(tmpdir, "test_run")
        log_out = os.path.join(tmpdir, "log_output")
        fov_callback, run_callback, intermediate_callback = build_callbacks(
            run_cbs, int_cbs, fov_cbs, **kwargs
        )

        with Pool(processes=4) as pool:
            pool.apply_async(_slow_create_run_folder, (run_folder, run_folder_lag))

            if run_folder_lag > 10:
                with pytest.raises(FileNotFoundError, match=f"Timed out waiting for {run_folder}"):
                    res_scan = pool.apply_async(
                        start_watcher,
                        (
                            run_folder,
                            log_out,
                            fov_callback,
                            run_callback,
                            intermediate_callback,
                            10,
                            1,
                            SLOW_COPY_INTERVAL_S,
                        ),
                    )

                    res_scan.get()
            else:
                res_scan = pool.apply_async(
                    start_watcher,
                    (
                        run_folder,
                        log_out,
                        fov_callback,
                        run_callback,
                        intermediate_callback,
                        10,
                        1,
                        SLOW_COPY_INTERVAL_S,
                    ),
                )

                try:
                    res_scan.get(timeout=7)
                except TimeoutError:
                    return


@patch("toffy.watcher_callbacks.visualize_qc_metrics", side_effect=mock_visualize_qc_metrics)
@patch("toffy.watcher_callbacks.visualize_mph", side_effect=mock_visualize_mph)
@pytest.mark.parametrize("add_blank", [False, True])
@pytest.mark.parametrize("temp_bin", [False, True])
@parametrize_with_cases(
<<<<<<< HEAD
    "run_cbs, int_cbs, fov_cbs, kwargs, validators, watcher_start_lag", cases=WatcherCases
=======
    "run_cbs,int_cbs,fov_cbs,kwargs,validators,watcher_start_lag,existing_data", cases=WatcherCases
>>>>>>> a82db5ab
)
def test_watcher(
    mock_viz_qc,
    mock_viz_mph,
    run_cbs,
    int_cbs,
    fov_cbs,
    kwargs,
    validators,
    watcher_start_lag,
<<<<<<< HEAD
=======
    existing_data,
>>>>>>> a82db5ab
    add_blank,
    temp_bin,
):
    print("The watcher start lag is: %d" % watcher_start_lag)
    try:
        with tempfile.TemporaryDirectory() as tmpdir:
            tiff_out_dir = os.path.join(tmpdir, "cb_0", RUN_DIR_NAME)
            qc_out_dir = os.path.join(tmpdir, "cb_1", RUN_DIR_NAME)
            mph_out_dir = os.path.join(tmpdir, "cb_2", RUN_DIR_NAME)
            plot_dir = os.path.join(tmpdir, "cb_2_plots", RUN_DIR_NAME)
            pulse_out_dir = os.path.join(tmpdir, "cb_3", RUN_DIR_NAME)
            stitched_dir = os.path.join(tmpdir, "cb_0", RUN_DIR_NAME, f"{RUN_DIR_NAME}_stitched")

            # add directories to kwargs
            kwargs["tiff_out_dir"] = tiff_out_dir
            kwargs["qc_out_dir"] = qc_out_dir
            kwargs["mph_out_dir"] = mph_out_dir
            kwargs["pulse_out_dir"] = pulse_out_dir
            kwargs["plot_dir"] = plot_dir

            # ensure warn_overwrite set to False if intermediate callbacks set, otherwise True
            kwargs["warn_overwrite"] = True if int_cbs else False

            run_data = os.path.join(tmpdir, "test_run")
            log_out = os.path.join(tmpdir, "log_output")
            os.makedirs(run_data)
            fov_callback, run_callback, intermediate_callback = build_callbacks(
                run_cbs, int_cbs, fov_cbs, **kwargs
            )
            write_json_file(
                json_path=os.path.join(run_data, "test_run.json"),
                json_object=COMBINED_RUN_JSON_SPOOF,
                encoding="utf-8",
            )

            # if existing_data set to True, test case where a FOV has already been extracted
            if existing_data[0]:
                os.makedirs(os.path.join(tiff_out_dir, "fov-2-scan-1"))
                channels_write = TEST_CHANNELS if existing_data[1] == "Full" else [TEST_CHANNELS[1]]
                for channel in channels_write:
                    random_img = np.random.rand(32, 32)
                    imsave(
                        os.path.join(tiff_out_dir, "fov-2-scan-1", f"{channel}.tiff"), random_img
                    )

                os.makedirs(qc_out_dir)
                for qcs, qcc in zip(QC_SUFFIXES, QC_COLUMNS):
                    df_qc = pd.DataFrame(
                        np.random.rand(len(TEST_CHANNELS), 3), columns=["fov", "channel", qcc]
                    )
                    df_qc["fov"] = "fov-2-scan-1"
                    df_qc["channel"] = TEST_CHANNELS
                    df_qc.to_csv(os.path.join(qc_out_dir, f"fov-2-scan-1_{qcs}.csv"), index=False)

                os.makedirs(mph_out_dir)
                df_mph = pd.DataFrame(
                    np.random.rand(1, 4), columns=["fov", "MPH", "total_count", "time"]
                )
                df_mph["fov"] = "fov-2-scan-1"
                df_mph.to_csv(os.path.join(mph_out_dir, "fov-2-scan-1-mph_pulse.csv"), index=False)

                os.makedirs(pulse_out_dir)
                df_ph = pd.DataFrame(np.random.rand(10, 3), columns=["mass", "fov", "pulse_height"])
                df_ph["fov"] = "fov-2-scan-1"
                df_ph.to_csv(
                    os.path.join(pulse_out_dir, "fov-2-scan-1-pulse_heights.csv"), index=False
                )

            # `_slow_copy_sample_tissue_data` mimics the instrument computer uploading data to the
            # client access computer.  `start_watcher` is made async here since these processes
            # wouldn't block each other in normal use
            with Pool(processes=4) as pool:
                pool.apply_async(
                    _slow_copy_sample_tissue_data,
                    (run_data, SLOW_COPY_INTERVAL_S, add_blank, temp_bin),
                )
                time.sleep(watcher_start_lag)

                watcher_warnings = []
                if not add_blank:
                    watcher_warnings.append(
                        r"Re-extracting incompletely extracted FOV fov-1-scan-1"
                    )
                if existing_data[0] and existing_data[1] == "Full":
                    watcher_warnings.append(r"already extracted for FOV fov-2-scan-1")

                if len(watcher_warnings) > 0:
                    with pytest.warns(UserWarning, match="|".join(watcher_warnings)):
                        res_scan = pool.apply_async(
                            start_watcher,
                            (
                                run_data,
                                log_out,
                                fov_callback,
                                run_callback,
                                intermediate_callback,
                                2700,
                                1,
                                SLOW_COPY_INTERVAL_S,
                            ),
                        )

                        res_scan.get()
                else:
                    res_scan = pool.apply_async(
                        start_watcher,
                        (
                            run_data,
                            log_out,
                            fov_callback,
                            run_callback,
                            intermediate_callback,
                            2700,
                            1,
                            SLOW_COPY_INTERVAL_S,
                        ),
                    )

                    res_scan.get()

            with open(os.path.join(log_out, "test_run_log.txt")) as f:
                logtxt = f.read()
                assert add_blank == ("non-zero file size..." in logtxt)

            fovs = [
                bin_file.split(".")[0]
                for bin_file in sorted(io_utils.list_files(COMBINED_DATA_PATH, substrs=[".bin"]))
            ]

            # callbacks are not performed on moly points, remove fov-3-scan-1
            bad_fovs = [fovs[-2]]
            fovs = fovs[:-2] + [fovs[-1]]

            # callbacks are not performed for skipped fovs, remove blank fov (fov-1-scan-1)
            if add_blank:
                bad_fovs.append(fovs[0])
                fovs = fovs[1:]

            # extract tiffs check
            validators[0](os.path.join(tmpdir, "cb_0", RUN_DIR_NAME), fovs, bad_fovs)
            if kwargs["extract_prof"]:
                validators[0](
                    os.path.join(tmpdir, "cb_0", RUN_DIR_NAME + "_proficient"), fovs, bad_fovs
                )
            else:
                assert not os.path.exists(
                    os.path.join(tmpdir, "cb_0", RUN_DIR_NAME) + "_proficient"
                )

            # qc check
            validators[1](os.path.join(tmpdir, "cb_1", RUN_DIR_NAME), fovs, bad_fovs)

            # mph check
            validators[2](
                os.path.join(tmpdir, "cb_2", RUN_DIR_NAME),
                os.path.join(tmpdir, "cb_2_plots", RUN_DIR_NAME),
                fovs,
                bad_fovs,
            )

            # stitch images check
            validators[3](os.path.join(tmpdir, "cb_0", RUN_DIR_NAME, f"{RUN_DIR_NAME}_stitched"))

            # pulse heights check
            validators[4](os.path.join(tmpdir, "cb_3", RUN_DIR_NAME), fovs, bad_fovs)

    except OSError:
        warnings.warn("Temporary file cleanup was incomplete.")<|MERGE_RESOLUTION|>--- conflicted
+++ resolved
@@ -227,11 +227,7 @@
 @pytest.mark.parametrize("add_blank", [False, True])
 @pytest.mark.parametrize("temp_bin", [False, True])
 @parametrize_with_cases(
-<<<<<<< HEAD
-    "run_cbs, int_cbs, fov_cbs, kwargs, validators, watcher_start_lag", cases=WatcherCases
-=======
     "run_cbs,int_cbs,fov_cbs,kwargs,validators,watcher_start_lag,existing_data", cases=WatcherCases
->>>>>>> a82db5ab
 )
 def test_watcher(
     mock_viz_qc,
@@ -242,10 +238,7 @@
     kwargs,
     validators,
     watcher_start_lag,
-<<<<<<< HEAD
-=======
     existing_data,
->>>>>>> a82db5ab
     add_blank,
     temp_bin,
 ):
