# toffy
<<<<<<< HEAD
The toffy repo is designed to simplify the process of generating and processing data on the MIBIScope platform.

This repo is currently in beta testing. None of the code has been published yet, and we will be making breaking changes frequently. If you find bugs, please [open an issue](https://github.com/angelolab/toffy/issues/new/choose). If you have questions or want to collaborate, please reach out to Noah (nfgreen@stanford.edu)

## Table of Contents

- [Overview](#overview)
- [Setup](#setup)
- TBD once cami finishes installation update

## Overview
The repo has three main parts, with associated code and jupyter notebooks for each

### Setting up a MIBI run 
For large MIBI runs, it is often convenient to automatically generate the JSON file containing the individual FOVs. There are two notebooks for this task, one for large tiled regions, the second for TMAs. If you will be tiling multiple adjacent FOVs together into a single image, the [generate tiled regions](./templates/generate_tiled_regions.ipynb) notebook can automate this process. You provide the location of the top corner of the tiled region, along with the number of fovs along the rows and columns, and it will automatically create the appropriate JSON file. 

The second notebook, [autolabel tma cores](./templates/autolabel_tma_cores.ipynb), is for TMAs. This notebook is run after you have selected the appropriate cores from the TMA. It will generate an overlay with the image of the TMA and the locations you picked to ensure you selected the correct cores. It will then check that they are named correctly and that there are no duplicates.

### Monitoring a MIBI run
While the MIBI is running, it is often useful to generate certain QC plots to ensure everything is going smoothly. We are in the process of creating the [MIBI watcher notebook](tbd) to automate this process. Once you've started a run, simply tell the watcher notebook the name of your run and it will automatically monitor its progress. The notebook will generate plots to track signal intensity, monitor the status of the detector, and even begin processing your data as soon as it comes off the instrument.

### Processing MIBI data
Once your run has finished, you can begin to process the data to make it ready for analysis. To remove background signal contamination, as well as compensate for channel crosstalk, you can use the [compensate image data](./templates/Compensate_Image_Data.ipynb) notebook. This will guide you through the process of determining the correct coefficients for the Rosetta algorith, which uses a flow-cytometry style compensation approach to remove spurious signal. 

Following compensation, you will want to normalize your images to ensure consistent intensity across the run. This functionality is currently in the works, and we'll have a beta version available to test soon. 
=======
Scripts for interacting with and generating data from the commercial MIBIScope.

### System
Depending on what operating system you are planning to install toffy on, the requirements will differ slightly.
- [Install on Windows](#windows)
- [Install on macOS](#macos)
>>>>>>> ed998a6b

## Requirements
### Windows

- You must have **C++ Build Tools** (VS19) installed. 
Go to  https://visualstudio.microsoft.com/visual-cpp-build-tools/ and click 'Download Build Tools'.
Open the installer and make sure you are installing the package labeled *C++ build tools*, then follow the prompts.
    - **(If installing on CAC, you will need the admin password and must contact support@ionpath.com)**

- You will need the latest version of Anaconda (**Miniconda** preferred). 
Download here: https://docs.conda.io/en/latest/miniconda.html and select the appropriate download for your system.
Choose "Just Me" option for installation, and do not need to select the "Tutorial" or "Getting Started" options.
Continue with the installation.

### macOS
- You will need the latest version of Anaconda (**Miniconda** preferred). 
Download here: https://docs.conda.io/en/latest/miniconda.html and select the appropriate download for your system.
Choose "Just Me" option for installation, and do not need to select the "Tutorial" or "Getting Started" options.
Continue with the installation.

## Setup
* For Windows, you will need open the Anaconda powershell prompt instead of the regular powershell prompt for the following.
<p align="center">
<img height="400" src="templates/img/conda_powershell.png" width="500"/>
</p>

* If macOS user, open terminal. 

If you do not already have git installed, run
```
conda install git
```
Navigate to the desired location (ex: Documents) and clone the repo.
```
cd .\Documents\
git clone https://github.com/angelolab/toffy.git
```

Move into directory and build the environment

```
cd toffy
conda env create -f environment.yml
```

## Usage

Activate the environment:

```
conda activate toffy_env
```

Once activated, notebooks can be used via this command:

```
jupyter lab --allow-root
```

## Updating

Run the command

```
git pull
```

> The following step will probably be changed in the future

You may have to rebuild the environment which can be done via:

```
conda remove --name toffy_env --all
conda env create -f environment.yml
```


## Questions?

Feel free to open an [issue](https://github.com/angelolab/toffy/issues) on our GitHub page.

Before opening, please double check and see that someone else hasn't opened an issue for your question already.<|MERGE_RESOLUTION|>--- conflicted
+++ resolved
@@ -1,5 +1,4 @@
 # toffy
-<<<<<<< HEAD
 The toffy repo is designed to simplify the process of generating and processing data on the MIBIScope platform.
 
 This repo is currently in beta testing. None of the code has been published yet, and we will be making breaking changes frequently. If you find bugs, please [open an issue](https://github.com/angelolab/toffy/issues/new/choose). If you have questions or want to collaborate, please reach out to Noah (nfgreen@stanford.edu)
@@ -25,14 +24,12 @@
 Once your run has finished, you can begin to process the data to make it ready for analysis. To remove background signal contamination, as well as compensate for channel crosstalk, you can use the [compensate image data](./templates/Compensate_Image_Data.ipynb) notebook. This will guide you through the process of determining the correct coefficients for the Rosetta algorith, which uses a flow-cytometry style compensation approach to remove spurious signal. 
 
 Following compensation, you will want to normalize your images to ensure consistent intensity across the run. This functionality is currently in the works, and we'll have a beta version available to test soon. 
-=======
-Scripts for interacting with and generating data from the commercial MIBIScope.
 
 ### System
 Depending on what operating system you are planning to install toffy on, the requirements will differ slightly.
 - [Install on Windows](#windows)
 - [Install on macOS](#macos)
->>>>>>> ed998a6b
+
 
 ## Requirements
 ### Windows
