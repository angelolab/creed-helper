--- conflicted
+++ resolved
@@ -35,14 +35,8 @@
 - 3a: real time monitoring. The [MIBI monitoring](./templates/3a_monitor_MIBI_run.ipynb) notebook will monitor an ongoing MIBI run, and begin processing the image data as soon as it is generated. This notebook is being continually be updated as we move more of our processing pipeline to happen in real time as the data is generated.
 - 3b: post-run monitoring. For each step in the monitoring notebook, we have a dedicated notebook that can perform the same tasks once a run is complete. This includes [the image extraction notebook](./templates/extract_bin_file.ipynb) and the [qc metrics notebook](./templates/3b_generate_qc_metrics.ipynb). 
 
-<<<<<<< HEAD
 ### 4. Processing MIBI data
 Once your run has finished, you can begin to process the data to make it ready for analysis. To remove background signal contamination, as well as compensate for channel crosstalk, you can use the [compensation](./templates/4a_compensate_image_data.ipynb) notebook. This will guide you through the Rosetta algorithm, which uses a flow-cytometry style compensation approach to remove spurious signal. 
-=======
-
-### 4. Processing MIBI Data
-Once your run has finished, you can begin to process the data to make it ready for analysis. To remove background signal contamination, as well as compensate for channel crosstalk, you can use the [compensation](./templates/4_compensate_image_data.ipynb) notebook. This will guide you through the Rosetta algorithm, which uses a flow-cytometry style compensation approach to remove spurious signal. 
->>>>>>> b18d5665
 
 Following compensation, you will want to normalize your images to ensure consistent intensity across the run. You can use the [normalization](./templates/4b_normalize_image_data.ipynb) notebook to perform this step. 
 
