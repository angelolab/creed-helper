import os
import time
import warnings
from datetime import datetime
from pathlib import Path
from threading import Lock
from typing import Callable, Tuple, Union

from matplotlib import pyplot as plt
from watchdog.events import (
    DirCreatedEvent,
    FileCreatedEvent,
    FileMovedEvent,
    FileSystemEventHandler,
)
from watchdog.observers import Observer

from toffy.json_utils import read_json_file


class RunStructure:
    """Expected bin and json files

    Attributes:
        fov_progress (dict): Whether or not an expected file has been created
    """

    def __init__(self, run_folder: str, timeout: int = 10 * 60):
        """initializes RunStructure by parsing run json within provided run folder

        Args:
            run_folder (str):
                path to run folder
            timeout (int):
                number of seconds to wait for non-null filesize before raising an error
        """
        self.timeout = timeout
        self.fov_progress = {}
        self.processed_fovs = []
        self.moly_points = []

        # find run .json and get parameters
        run_name = Path(run_folder).parts[-1]
        run_metadata = read_json_file(os.path.join(run_folder, f"{run_name}.json"))

        # parse run_metadata and populate expected structure
        for fov in run_metadata.get("fovs", ()):
            run_order = fov.get("runOrder", -1)
            scan = fov.get("scanCount", -1)
            if run_order * scan < 0:
                raise KeyError(f"Could not locate keys in {run_folder}.json")

            fov_names = [f"fov-{run_order}-scan-{s + 1}" for s in range(scan)]

            # identify moly points
            if fov.get("standardTarget", "") == "Molybdenum Foil":
                for fov_name in fov_names:
                    self.moly_points.append(fov_name)

            for fov_name in fov_names:
                self.fov_progress[fov_name] = {
                    "json": False,
                    "bin": False,
                }

    def check_run_condition(self, path: str) -> Tuple[bool, str]:
        """Checks if all requisite files exist and are complete

        Args:
            path (str):
                path to expected file

        Raises:
            TimeoutError

        Returns:
            (bool, str):
                whether or not both json and bin files exist, as well as the name of the point
        """

        filename = Path(path).parts[-1]

        # if filename starts with a '.' (temp file), it should be ignored
        if filename[0] == ".":
            return False, ""

        # filename is not corrct format of fov.bin or fov.json
        if len(filename.split(".")) != 2:
            warnings.warn(
                f"The file {filename} is not a valid FOV file and will be skipped from processing.",
                Warning,
            )
            return False, ""

        fov_name, extension = filename.split(".")

        # path no longer valid
        if not os.path.exists(path):
            warnings.warn(
                f"{path} doesn't exist but was recently created. This should be unreachable...",
                Warning,
            )
            return False, ""

        # avoids repeated processing in case of duplicated events
        if fov_name in self.processed_fovs:
            return False, fov_name

        # does not process moly points
        if fov_name in self.moly_points:
            return False, fov_name

        wait_time = 0
        if fov_name in self.fov_progress:
            if extension in self.fov_progress[fov_name]:
                while os.path.getsize(path) == 0:
                    # consider timed out fovs complete
                    if wait_time >= self.timeout:
                        del self.fov_progress[fov_name]
                        raise TimeoutError(f"timed out waiting for {path}...")

                    time.sleep(self.timeout / 10)
                    wait_time += self.timeout / 10

                self.fov_progress[fov_name][extension] = True

            if all(self.fov_progress[fov_name].values()):
                return True, fov_name

        elif extension == "bin":
            warnings.warn(f"Found unexpected bin file, {path}...", Warning)
            return False, ""

        return False, fov_name

    def processed(self, fov_name: str):
        """Notifies run structure that fov has been processed

        Args:
            fov_name (str):
                Name of FoV
        """
        self.processed_fovs.append(fov_name)

    def check_fov_progress(self) -> dict:
        """Condenses internal dictionary to show which fovs have finished

        Returns:
            dict
        """
        all_fovs = self.fov_progress.keys()
        moly_fovs = self.moly_points
        necessary_fovs = list(set(all_fovs).difference(moly_fovs))

        return {k: all(self.fov_progress[k].values()) for k in necessary_fovs}


class FOV_EventHandler(FileSystemEventHandler):
    """File event handler for FOV files

    Attributes:
        run_folder (str):
            path to run folder
        watcher_out (str):
            folder to save all callback results + log file
        run_structure (RunStructure):
            expected run file structure + fov_progress status
        fov_callback (Callable[[str, str], None]):
            callback to run on each fov
        run_callback (Callable[[None], None]):
            callback to run over the entire run
    """

    def __init__(
        self,
        run_folder: str,
        log_folder: str,
        fov_callback: Callable[[str, str], None],
        run_callback: Callable[[str], None],
        intermediate_callback: Callable[[str], None] = None,
        timeout: int = 1.03 * 60 * 60,
    ):
        """Initializes FOV_EventHandler

        Args:
            run_folder (str):
                path to run folder
            log_folder (str):
                path to save outputs to
            fov_callback (Callable[[str, str], None]):
                callback to run on each fov
            run_callback (Callable[[None], None]):
                callback to run over the entire run
            intermediate_callback (Callable[[None], None]):
                run callback overriden to run on each fov
            timeout (int):
                number of seconds to wait for non-null filesize before raising an error
        """
        super().__init__()
        self.run_folder = run_folder

        self.log_path = os.path.join(log_folder, f"{Path(run_folder).parts[-1]}_log.txt")
        if not os.path.exists(log_folder):
            os.makedirs(log_folder)

        # create run structure
        self.run_structure = RunStructure(run_folder, timeout=timeout)

        self.fov_func = fov_callback
        self.run_func = run_callback
        self.inter_func = intermediate_callback
<<<<<<< HEAD
        self.lock = Lock()
=======
        self.inter_return_vals = None
>>>>>>> 5ca20e98

        for root, dirs, files in os.walk(run_folder):
            for name in files:
                self.on_created(FileCreatedEvent(os.path.join(root, name)))

    def _run_callbacks(self, event: Union[DirCreatedEvent, FileCreatedEvent, FileMovedEvent]):
        # check if what's created is in the run structure
        try:
            if type(event) in [DirCreatedEvent, FileCreatedEvent]:
                file_trigger = event.src_path
            else:
                file_trigger = event.dest_path
            fov_ready, point_name = self.run_structure.check_run_condition(file_trigger)
        except TimeoutError as timeout_error:
            print(f"Encountered TimeoutError error: {timeout_error}")
            logf = open(self.log_path, "a")
            logf.write(
                f'{datetime.now().strftime("%d/%m/%Y %H:%M:%S")} -- '
                f"{event.src_path} never reached non-zero file size...\n"
            )
            self.check_complete()
            return

        if fov_ready:
            print(f"Discovered {point_name}, beginning per-fov callbacks...")
            logf = open(self.log_path, "a")

            logf.write(
                f'{datetime.now().strftime("%d/%m/%Y %H:%M:%S")} -- Extracting {point_name}\n'
            )

            # run per_fov callbacks
            logf.write(
                f'{datetime.now().strftime("%d/%m/%Y %H:%M:%S")} -- '
                f"Running {self.fov_func.__name__} on {point_name}\n"
            )

            self.fov_func(self.run_folder, point_name)
            self.run_structure.processed(point_name)

            if self.inter_func:
                # clear plots contained in intermediate return values if set
                if self.inter_return_vals:
                    qc_plots = self.inter_return_vals.get("plot_qc_metrics", None)
                    mph_plot = self.inter_return_vals.get("plot_mph_metrics", None)

                    if qc_plots or mph_plot:
                        plt.cla()
                        plt.clf()
                        plt.close("all")

                self.inter_return_vals = self.inter_func(self.run_folder)

            logf.close()
            self.check_complete()

    def on_created(self, event: FileCreatedEvent):
        """Handles file creation events

        If FOV structure is completed, the fov callback, `self.fov_func` will be run over the data.
        This function is automatically called; users generally shouldn't call this function

        Args:
            event (FileCreatedEvent):
                file creation event
        """
        with self.lock:
            super().on_created(event)
            self._run_callbacks(event)

    def on_moved(self, event: FileMovedEvent):
        """Handles file renaming events

        If FOV structure is completed, the fov callback, `self.fov_func` will be run over the data.
        This function is automatically called; users generally shouldn't call this function

        Args:
            event (FileMovedEvent):
                file moved event
        """
        with self.lock:
            super().on_moved(event)
            self._run_callbacks(event)

    def check_complete(self):
        """Checks run structure fov_progress status

        If run is complete, all calbacks in `per_run` will be run over the whole run.
        """
        if all(self.run_structure.check_fov_progress().values()):
            logf = open(self.log_path, "a")

            logf.write(f'{datetime.now().strftime("%d/%m/%Y %H:%M:%S")} -- All FOVs finished\n')

            # run per_runs
            logf.write(
                f'{datetime.now().strftime("%d/%m/%Y %H:%M:%S")} -- '
                f"Running {self.run_func.__name__} on whole run\n"
            )

            self.run_func(self.run_folder)


def start_watcher(
    run_folder: str,
    log_folder: str,
    fov_callback: Callable[[str, str], None],
    run_callback: Callable[[None], None],
    intermediate_callback: Callable[[str, str], None] = None,
    completion_check_time: int = 30,
    zero_size_timeout: int = 7800,
):
    """Passes bin files to provided callback functions as they're created

    Args:
        run_folder (str):
            path to run folder
        log_folder (str):
            where to create log file
        fov_callback (Callable[[str, str], None]):
            function to run on each completed fov. assemble this using
            `watcher_callbacks.build_callbacks`
        run_callback (Callable[[None], None]):
            function ran once the run has completed. assemble this using
            `watcher_callbacks.build_callbacks`
        intermediate_callback (Callable[[None], None]):
            function defined as run callback overriden as fov callback. assemble this using
            `watcher_callbacks.build_callbacks`
        completion_check_time (int):
            how long to wait before checking watcher completion, in seconds.
            note, this doesn't effect the watcher itself, just when this wrapper function exits.
        zero_size_timeout (int):
            number of seconds to wait for non-zero file size
    """
    observer = Observer()
    event_handler = FOV_EventHandler(
        run_folder, log_folder, fov_callback, run_callback, intermediate_callback, zero_size_timeout
    )
    observer.schedule(event_handler, run_folder, recursive=True)
    observer.start()

    try:
        while not all(event_handler.run_structure.check_fov_progress().values()):
            time.sleep(completion_check_time)
    except KeyboardInterrupt:
        observer.stop()

    observer.stop()
    observer.join()<|MERGE_RESOLUTION|>--- conflicted
+++ resolved
@@ -209,11 +209,8 @@
         self.fov_func = fov_callback
         self.run_func = run_callback
         self.inter_func = intermediate_callback
-<<<<<<< HEAD
+        self.inter_return_vals = None
         self.lock = Lock()
-=======
-        self.inter_return_vals = None
->>>>>>> 5ca20e98
 
         for root, dirs, files in os.walk(run_folder):
             for name in files:
