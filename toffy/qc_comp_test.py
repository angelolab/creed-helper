--- conflicted
+++ resolved
@@ -418,10 +418,9 @@
             qc_comp.visualize_qc_metrics(metric, temp_dir)
             assert not os.path.exists(os.path.join(temp_dir, '%s_barplot_stats.png' % metric))
 
-<<<<<<< HEAD
-        # test with saving
-        qc_comp.visualize_qc_metrics(sample_qc_metric_data, 'sample_qc_metric', save_dir=temp_dir)
-        assert os.path.exists(os.path.join(temp_dir, 'sample_qc_metric_barplot_stats.png'))
+            # test with saving
+            qc_comp.visualize_qc_metrics(metric, temp_dir, save_dir=temp_dir)
+            assert os.path.exists(os.path.join(temp_dir, '%s_barplot_stats.png' % metric))
 
 
 def test_format_img_data():
@@ -454,9 +453,4 @@
 
         # test for successful reformatting
         load_data = qc_comp.format_img_data(load_data)
-        assert load_data.equals(extracted_data)
-=======
-            # test with saving
-            qc_comp.visualize_qc_metrics(metric, temp_dir, save_dir=temp_dir)
-            assert os.path.exists(os.path.join(temp_dir, '%s_barplot_stats.png' % metric))
->>>>>>> 6c91bc9f
+        assert load_data.equals(extracted_data)