import os
import tempfile
import pandas as pd
import pytest
import shutil
from pathlib import Path
from unittest.mock import patch, call

from toffy import bin_extraction
from ark.utils import test_utils
from mibi_bin_tools import io_utils, bin_files


@patch('builtins.print')
def test_extract_missing_fovs(mocked_print):
    bin_file_dir = os.path.join(Path(__file__).parent, "data", "tissue")
    moly_bin_file_dir = os.path.join(Path(__file__).parent, "data", "moly")

    panel = pd.DataFrame([{
        'Mass': 98,
        'Target': None,
        'Start': 97.5,
        'Stop': 98.5,
    }])

    # test that it does not re-extract fovs
    with tempfile.TemporaryDirectory() as extraction_dir:
        os.makedirs(os.path.join(extraction_dir, 'fov-1-scan-1'))
        bin_extraction.extract_missing_fovs(bin_file_dir, extraction_dir,
                                            panel, extract_intensities=False)

        assert mocked_print.mock_calls == \
               [call('Skipping the following previously extracted FOVs: ', 'fov-1-scan-1'),
<<<<<<< HEAD
                call('Moly FOVs which will not be extracted: ', ''),
                call('Extraction completed!')]
=======
                call('Found 1 FOVs to extract.')]
>>>>>>> 81659480
    mocked_print.reset_mock()

    # test that it does not re-extract fovs and no moly extraction
    with tempfile.TemporaryDirectory() as combined_bin_file_dir:
        # combine two regular fov and one moly fov files into single directory
        for file_name in io_utils.list_files(moly_bin_file_dir):
            shutil.copy(os.path.join(moly_bin_file_dir, file_name),
                        os.path.join(combined_bin_file_dir, file_name))
            if '.json' in file_name:
                ext = '.json'
            elif '.bin' in file_name:
                ext = '.bin'
            old_name = os.path.join(combined_bin_file_dir, file_name)
            new_name = os.path.join(combined_bin_file_dir, 'moly_fov' + ext)
            os.rename(old_name, new_name)

        for file_name in io_utils.list_files(bin_file_dir):
            shutil.copy(os.path.join(bin_file_dir, file_name),
                        os.path.join(combined_bin_file_dir, file_name))

        # create empty json fov
        test_utils._make_blank_file(combined_bin_file_dir, 'empty.bin')
        test_utils._make_blank_file(combined_bin_file_dir, 'empty.json')

        # check for correct output
        with tempfile.TemporaryDirectory() as extraction_dir:
            os.makedirs(os.path.join(extraction_dir, 'fov-1-scan-1'))
            bin_extraction.extract_missing_fovs(combined_bin_file_dir, extraction_dir,
                                                panel, extract_intensities=False)

            assert mocked_print.mock_calls == \
                   [call('Skipping the following previously extracted FOVs: ', 'fov-1-scan-1'),
                    call('Moly FOVs which will not be extracted: ', 'moly_fov'),
<<<<<<< HEAD
                    call('Extraction completed!')]
=======
                    call('FOVs with empty json files which will not be extracted: ', 'empty'),
                    call('Found 1 FOVs to extract.')]

            # when given empty fov files will raise a warning
            with pytest.warns(UserWarning, match="The following FOVs have empty json files"):
                bin_extraction.extract_missing_fovs(combined_bin_file_dir, extraction_dir,
                                                    panel, extract_intensities=False)

            # test that neither moly nor empty fov were extracted
            assert io_utils.list_folders(extraction_dir) == ['fov-2-scan-1', 'fov-1-scan-1']
>>>>>>> 81659480

    # test successful extraction of fovs
    with tempfile.TemporaryDirectory() as extraction_dir:
        mocked_print.reset_mock()
        bin_extraction.extract_missing_fovs(bin_file_dir, extraction_dir,
                                            panel, extract_intensities=False)
        fovs = ['fov-1-scan-1', 'fov-2-scan-1']
        fovs_extracted = io_utils.list_folders(extraction_dir)

        # test no extra print statements
        assert mocked_print.mock_calls == [call('Found 2 FOVs to extract.')]

        # check both fovs were extracted
        assert fovs.sort() == fovs_extracted.sort()

        # all fovs extracted already will raise a warning
        with pytest.warns(UserWarning, match="No viable bin files were found"):
            bin_extraction.extract_missing_fovs(bin_file_dir, extraction_dir,
                                                panel, extract_intensities=False)

        # when given only moly fovs will raise a warning
        with pytest.warns(UserWarning, match="No viable bin files were found"):
            bin_extraction.extract_missing_fovs(moly_bin_file_dir, extraction_dir,
                                                panel, extract_intensities=False)<|MERGE_RESOLUTION|>--- conflicted
+++ resolved
@@ -31,12 +31,8 @@
 
         assert mocked_print.mock_calls == \
                [call('Skipping the following previously extracted FOVs: ', 'fov-1-scan-1'),
-<<<<<<< HEAD
-                call('Moly FOVs which will not be extracted: ', ''),
+                call('Found 1 FOVs to extract.'),
                 call('Extraction completed!')]
-=======
-                call('Found 1 FOVs to extract.')]
->>>>>>> 81659480
     mocked_print.reset_mock()
 
     # test that it does not re-extract fovs and no moly extraction
@@ -70,11 +66,9 @@
             assert mocked_print.mock_calls == \
                    [call('Skipping the following previously extracted FOVs: ', 'fov-1-scan-1'),
                     call('Moly FOVs which will not be extracted: ', 'moly_fov'),
-<<<<<<< HEAD
+                    call('FOVs with empty json files which will not be extracted: ', 'empty'),
+                    call('Found 1 FOVs to extract.'),
                     call('Extraction completed!')]
-=======
-                    call('FOVs with empty json files which will not be extracted: ', 'empty'),
-                    call('Found 1 FOVs to extract.')]
 
             # when given empty fov files will raise a warning
             with pytest.warns(UserWarning, match="The following FOVs have empty json files"):
@@ -83,7 +77,6 @@
 
             # test that neither moly nor empty fov were extracted
             assert io_utils.list_folders(extraction_dir) == ['fov-2-scan-1', 'fov-1-scan-1']
->>>>>>> 81659480
 
     # test successful extraction of fovs
     with tempfile.TemporaryDirectory() as extraction_dir:
