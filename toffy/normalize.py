# adapted from https://machinelearningmastery.com/curve-fitting-with-python/
import copy
import os
import warnings

import matplotlib.pyplot as plt
import natsort as ns
import numpy as np
import pandas as pd
from mibi_bin_tools.bin_files import extract_bin_files, get_median_pulse_height
from mibi_bin_tools.panel_utils import make_panel
<<<<<<< HEAD
from scipy.optimize import curve_fit
from tmi import image_utils, io_utils, load_utils, misc_utils

from toffy.json_utils import read_json_file, write_json_file
=======
from tmi.image_utils import save_image
from toffy.json_utils import read_json_file, write_json_file, check_for_empty_files
>>>>>>> 6d61c56b


def write_counts_per_mass(base_dir, output_dir, fov, masses, start_offset=0.5,
                          stop_offset=0.5):
    """Records the total counts per mass for the specified FOV

    Args:
        base_dir (str): the directory containing the FOV
        output_dir (str): the directory where the csv file will be saved
        fov (str): the name of the fov to extract
        masses (list): the list of masses to extract counts from
        start_offset (float): beginning value for integrating mass peak
        stop_offset (float): ending value for integrating mass peak
    """

    # create panel with extraction criteria
    panel = make_panel(mass=masses, low_range=start_offset, high_range=stop_offset)

    array = extract_bin_files(data_dir=base_dir, out_dir=None, include_fovs=[fov], panel=panel,
                              intensities=False)
    # we only care about pulse counts, not intensities
    array = array.loc[fov, 'pulse', :, :, :]
    channel_count = np.sum(array, axis=(0, 1))

    # create df to hold output
    fovs = np.repeat(fov, len(masses))
    out_df = pd.DataFrame({'mass': masses,
                           'fov': fovs,
                           'channel_count': channel_count})
    out_df.to_csv(os.path.join(output_dir, fov + '_channel_counts.csv'), index=False)


def write_mph_per_mass(base_dir, output_dir, fov, masses, start_offset=0.5, stop_offset=0.5):
    """Records the median pulse height (MPH) per mass for the specified FOV

    Args:
        base_dir (str): the directory containing the FOV
        output_dir (str): the directory where the csv file will be saved
        fov (str): the name of the fov to extract
        masses (list): the list of masses to extract MPH from
        start_offset (float): beginning value for calculating mph values
        stop_offset (float): ending value for calculating mph values
    """
    # hold computed values
    mph_vals = []

    # compute pulse heights
    panel = make_panel(mass=masses, target_name=masses, low_range=start_offset,
                       high_range=stop_offset)
    for mass in masses:
        mph_vals.append(get_median_pulse_height(data_dir=base_dir, fov=fov, channel=mass,
                                                panel=panel))
    # create df to hold output
    fovs = np.repeat(fov, len(masses))
    out_df = pd.DataFrame({'mass': masses,
                           'fov': fovs,
                           'pulse_height': mph_vals})
    out_df.to_csv(os.path.join(output_dir, fov + '_pulse_heights.csv'), index=False)


def create_objective_function(obj_func):
    """Creates a function of specified type to be used for fitting a curve

    Args:
        obj_func (str): the desired objective function. Must be either poly_2, ..., poly_5, or log

    Returns:
        function: the function which will be optimized"""

    # input validation
    valid_funcs = ['poly_2', 'poly_3', 'poly_4', 'poly_5', 'log', 'exp']
    if obj_func not in valid_funcs:
        raise ValueError('Invalid function, must be one of {}'.format(valid_funcs))

    # define objective functions
    def poly_2(x, a, b, c):
        return a * x + b * x ** 2 + c

    def poly_3(x, a, b, c, d):
        return a * x + b * x ** 2 + c * x ** 3 + d

    def poly_4(x, a, b, c, d, e):
        return a * x + b * x ** 2 + c * x ** 3 + d * x ** 4 + e

    def poly_5(x, a, b, c, d, e, f):
        return a * x + b * x ** 2 + c * x ** 3 + d * x ** 4 + e * x ** 5 + f

    def log(x, a, b):
        return a * np.log(x) + b

    def exp(x, a, b, c, d):
        x_log = np.log(x)
        return a * x_log + b * x_log ** 2 + c * x_log ** 3 + d

    objectives = {'poly_2': poly_2, 'poly_3': poly_3, 'poly_4': poly_4, 'poly_5': poly_5,
                  'log': log, 'exp': exp}

    return objectives[obj_func]


def fit_calibration_curve(x_vals, y_vals, obj_func, outliers=None, plot_fit=False, save_path=None,
                          x_label=None, y_label=None, title=None, show_plot=False):
    """Finds the optimal weights to fit the supplied values for the specified function

    Args:
        x_vals (list): the x values to be fit
        y_vals (list): the y value to be fit
        obj_func (str): the name of the function that will be fit to the data
        outliers (tuple or None): optional tuple of ([x_coords], [y_coords]) to plot
        plot_fit (bool): whether or not to plot the fit of the function vs the values
        save_path (str or None): location to save the plot of the fitted values
        x_label (str or None): label for the x-axis
        y_label (str or None):label for the y-axis
        title (str or None): label for the plot title
        show_plot (bool): whether to show plot, default False

    Returns:
        list: the weights of the fitted function"""

    # get objective function
    objective = create_objective_function(obj_func)

    # get fitted values
    popt, _ = curve_fit(objective, x_vals, y_vals)

    # plot overlay of predicted fit and real values
    if plot_fit:
        plt.scatter(x_vals, y_vals)
        x_line = np.arange(min(x_vals), max(x_vals), 1)
        y_line = objective(x_line, *popt)
        plt.plot(x_line, y_line, '--', color='red')

        # add labels
        if x_label:
            plt.xlabel(x_label)
        if y_label:
            plt.ylabel(y_label)
        if title:
            plt.title(title)

        if outliers is not None:
            plt.scatter(outliers[0], outliers[1])

        if save_path is not None:
            plt.savefig(save_path)

        if show_plot:
            plt.show()
        plt.close()

    return popt


def create_prediction_function(name, weights):
    """Creates a prediction function given a specified function type and fitted weights

    Args:
        name (str): name of the function to use
        weights (list): list of fitted weights

    Returns:
        func: prediction function"""

    # get function based on specified pred type
    obj_func = create_objective_function(name)

    # define function which takes only x as input, uses weights for remaining parameters
    def pred_func(x):
        output = obj_func(x, *weights)
        return output

    return pred_func


def combine_run_metrics(run_dir, substring):
    """Combines the specified metrics from different FOVs into a single file

    Args:
        run_dir (str): the directory containing the files
        substring(str): the substring contained within the files to be combined"""

    files = io_utils.list_files(run_dir, substring)

    # validate inputs
    if len(files) == 0:
        raise ValueError('No files found in {}'.format(run_dir))

    if substring + '_combined.csv' in files:
        warnings.warn('Removing previously generated '
                      'combined {} file in {}'.format(substring, run_dir))
        os.remove(os.path.join(run_dir, substring + '_combined.csv'))
        files = [file for file in files if 'combined' not in file]

    # collect all metrics files
    metrics = []
    for file in files:
        metrics.append(pd.read_csv(os.path.join(run_dir, file)))

    # check that all files are the same length
    if len(metrics) > 1:
        base_len = len(metrics[0])
        for i in range(1, len(metrics)):
            if len(metrics[i]) != base_len:
                raise ValueError('Not all {} files are the same length: file {} does not match'
                                 'file {}'.format(substring, files[0], files[i]))

    metrics = pd.concat(metrics)

    metrics.to_csv(os.path.join(run_dir, substring + '_combined.csv'), index=False)


def combine_tuning_curve_metrics(dir_list, count_range):
    """Combines metrics together into a single dataframe for fitting a turning curve

    Args:
        dir_list (list): list of directories to pull metrics from
        count_range (tuple): range of appropriate mass count values for the FOVs

    Returns:
        pd.DataFrame: dataframe containing aggregates metrics"""

    # create list to hold all extracted data
    all_dirs, excluded_fovs = [], []
    # loop through each run folder
    for dir in dir_list:
        pulse_heights = pd.read_csv(os.path.join(dir, 'fov-1-scan-1_pulse_heights.csv'))
        channel_counts = pd.read_csv(os.path.join(dir, 'fov-1-scan-1_channel_counts.csv'))

        # check for extreme count values
        extreme_val = False
        if count_range:
            counts = channel_counts.channel_count
            if any(counts <= count_range[0]) or any(counts >= count_range[1]):
                extreme_val = True
                excluded_fovs.append(os.path.basename(dir))
        # do not add extreme value fovs to the combined data frame
        if extreme_val:
            continue

        # combine tables together
        combined = pulse_heights.merge(channel_counts, 'outer', on=['fov', 'mass'])
        if len(combined) != len(pulse_heights):
            raise ValueError("Pulse heights and channel counts must be generated for the same "
                             "mass ranges and fovs. However, the data the following does do not "
                             "exactly match: {}".format(dir))

        # add directory label and add to list
        combined['directory'] = dir
        all_dirs.append(combined)

    if len(excluded_fovs) > 0:
        excluded_fovs = ns.natsorted(excluded_fovs)
        print("The counts for the FOV contained in the following folders are outside of "
              "the expected range and will be excluded: ", *excluded_fovs, sep='\n- ')
    elif count_range:
        print("No extreme values detected.")

    # combine data from each dir together
    all_data = pd.concat(all_dirs)
    all_data.reset_index()

    # check for sufficient data
    if len(set(all_data.directory)) < 4:
        raise ValueError("Invalid amount of FOV data. Please choose another sweep.")

    # create normalized counts column
    subset = all_data[['channel_count', 'mass']]
    all_data['norm_channel_count'] = subset.groupby('mass').transform(lambda x: (x / x.max()))

    return all_data


def plot_voltage_vs_counts(sweep_fov_paths, combined_data, save_path):
    """ Creates a barplot of voltage and maximum channel counts and saves the image

    Args:
        sweep_fov_paths (list): paths to the sweep folders
        combined_data (pd.DataFrame): combined data frame of pulse height and channel info
        save_path (str): where to save plot to
    """

    voltages, max_channel_counts = [], []

    # get voltage and max channel count for each fov
    for fov_path in sweep_fov_paths:
        fov_data = read_json_file(os.path.join(fov_path, 'fov-1-scan-1.json'))

        # locate index storing the detector voltage
        for j in range(0, len(fov_data['hvDac'])):
            if fov_data['hvDac'][j]['name'] == 'Detector':
                index = j
                break
        fov_voltage = fov_data['hvDac'][index]['currentSetPoint']
        fov_counts = combined_data.loc[combined_data['directory'] == fov_path, 'channel_count']

        voltages.append(fov_voltage)
        max_channel_counts.append(fov_counts.max()/1000000)

    plt.bar(voltages, max_channel_counts)
    plt.xlabel('Voltage')
    plt.ylabel('Maximum Channel Counts (in millions)')
    plt.savefig(save_path)
    plt.close()


def show_multiple_plots(rows, cols, image_paths, image_size=(17, 12)):
    """ Displays a single image with multiple plots

    Args:
        rows (int): number of rows of plot grid
        cols (int): number of columns of plot grid
        image_paths (list): list of paths to the previously saved plot images
        image_size (tuple): length and width of the new image produced
    """

    fig = plt.figure(figsize=image_size)

    # add each plot to the figure
    for img, path in enumerate(image_paths):
        plot = plt.imread(path)
        fig.add_subplot(rows, cols, img+1)
        plt.imshow(plot)
        plt.axis('off')

    plt.show()


def create_tuning_function(sweep_path, moly_masses=[92, 94, 95, 96, 97, 98, 100],
                           save_path=os.path.join('..', 'toffy', 'norm_func.json'),
                           count_range=(0, 3000000)):
    """Creates a tuning curve for an instrument based on the provided moly sweep

    Args:
        sweep_path (str): path to folder containing a detector sweep
        moly_masses (list): list of masses to use for fitting the curve
        save_path (str): path to save the weights of the tuning curve
        count_range (tuple): range of appropriate mass count values for the FOVs
    """

    # get all folders from the sweep
    sweep_fovs = io_utils.list_folders(sweep_path)
    sweep_fov_paths = [os.path.join(sweep_path, fov) for fov in sweep_fovs]
    # check for sufficient directory structure
    if len(sweep_fovs) < 4:
        raise ValueError("Invalid amount of FOV folders. Please use at least 4 voltages.")

    # compute pulse heights and channel counts for each FOV if files don't already exist
    for fov_path in sweep_fov_paths:
        if not os.path.exists(os.path.join(fov_path, 'fov-1-scan-1_pulse_heights.csv')) or \
                not os.path.exists(os.path.join(fov_path, 'fov-1-scan-1_channel_counts.csv')):
            # check for bin file in each folder
            bin_file = io_utils.list_files(fov_path, substrs='bin')
            if len(bin_file) == 0:
                raise ValueError(f"No bin file detected in {fov_path}")

            write_mph_per_mass(base_dir=fov_path, output_dir=fov_path, fov='fov-1-scan-1',
                               masses=moly_masses)
            write_counts_per_mass(base_dir=fov_path, output_dir=fov_path, fov='fov-1-scan-1',
                                  masses=moly_masses)

    if count_range:
        # combine all data together into single df for comparison
        all_data = combine_tuning_curve_metrics(sweep_fov_paths, count_range=None)

        # generate curve with extreme values included
        all_coeffs = fit_calibration_curve(all_data['pulse_height'].values,
                                           all_data['norm_channel_count'].values, 'exp',
                                           plot_fit=True,
                                           save_path=os.path.join(
                                               sweep_path, 'function_fit_all_data.jpg'),
                                           x_label='Median Pulse Height',
                                           y_label='Normalized Channel Counts',
                                           title='Tuning Curve (all data)', show_plot=False)

        # plot voltage against maximum channel count
        plot_voltage_vs_counts(sweep_fov_paths, all_data,
                               save_path=os.path.join(sweep_path, 'voltage_vs_counts.jpg'))

        show_multiple_plots(1, 2, [os.path.join(sweep_path, 'function_fit_all_data.jpg'),
                                   os.path.join(sweep_path, 'voltage_vs_counts.jpg')])

    # combine tuning date into single df, if count_range given then extreme values excluded
    tuning_data = combine_tuning_curve_metrics(sweep_fov_paths, count_range=count_range)

    # generate fitted curve
    tuning_coeffs = fit_calibration_curve(tuning_data['pulse_height'].values,
                                          tuning_data['norm_channel_count'].values, 'exp',
                                          plot_fit=True,
                                          save_path=os.path.join(sweep_path, 'function_fit.jpg'),
                                          x_label='Median Pulse Height',
                                          y_label='Normalized Channel Counts',
                                          title='Tuning Curve', show_plot=True)

    # save the fitted curve
    norm_json = {'name': 'exp', 'weights': tuning_coeffs.tolist()}
    write_json_file(json_path=save_path, json_object=norm_json)


def identify_outliers(x_vals, y_vals, obj_func, outlier_fraction=0.1):
    """Finds the indices of outliers in the provided data to prune for subsequent curve fitting

    Args:
        x_vals (np.array): the x values of the data being analyzed
        y_vals (np.array): the y values of the data being analyzed
        obj_func (str): the objective function to use for curve fitting to determine outliers
        outlier_fraction (float): the fractional deviation from predicted value required in
            order to classify a data point as an outlier

    Returns:
        np.array: the indices of the identified outliers"""

    # get objective function
    objective = create_objective_function(obj_func)

    # get fitted values
    popt, _ = curve_fit(objective, x_vals, y_vals)

    # create generate function
    func = create_prediction_function(name=obj_func, weights=popt)

    # generate predictions
    preds = func(x_vals)

    # specify outlier bounds based on multiple of predicted value
    upper_bound = preds * (1 + outlier_fraction)
    lower_bound = preds * (1 - outlier_fraction)

    # identify outliers
    outlier_mask = np.logical_or(y_vals > upper_bound, y_vals < lower_bound)
    outlier_idx = np.where(outlier_mask)[0]

    return outlier_idx


def smooth_outliers(vals, outlier_idx, smooth_range=2):
    """Performs local smoothing on the provided outliers

    Args:
        vals (np.array): the complete list of values to be smoothed
        outlier_idx (np.array): the indices of the outliers in *vals* argument
        smooth_range (int): the number of adjacent values in each direction to use for smoothing

    Returns:
        np.array: the smoothed version of the provided vals"""

    smoothed_vals = copy.deepcopy(vals)
    vals = np.array(vals)

    for outlier in outlier_idx:
        previous_vals = smoothed_vals[(outlier - smooth_range):outlier]

        if outlier == len(vals):
            # last value in list, can't average using subsequent values
            subsequent_vals = []
        else:
            # not the last value, we can use remaining values to get an estimate
            subsequent_indices = np.arange(outlier + 1, len(vals))
            valid_subs_indices = [idx for idx in subsequent_indices if idx not in outlier_idx]
            subsequent_indices = np.array(valid_subs_indices)[:smooth_range]

            # check to make sure there are valid subsequent indices
            if len(subsequent_indices) > 0:
                subsequent_vals = vals[subsequent_indices]
            else:
                subsequent_vals = np.array([])

        new_val = np.mean(np.concatenate([previous_vals, subsequent_vals]))
        smoothed_vals[outlier] = new_val

    return smoothed_vals


def fit_mass_mph_curve(mph_vals, mass, save_dir, obj_func, min_obs=10):
    """Fits a curve for the MPH over time for the specified mass

    Args:
        mph_vals (list): mph for each FOV in the run
        mass (str or int): the mass being fit
        save_dir (str): the directory to save the fit parameters
        obj_func (str): the function to use for constructing the fit
        min_obs (int): the minimum number of observations to fit a curve, otherwise uses median"""

    fov_order = np.linspace(0, len(mph_vals) - 1, len(mph_vals))
    save_path = os.path.join(save_dir, str(mass) + '_mph_fit.jpg')

    if len(mph_vals) > min_obs:
        # find outliers in the MPH vals
        outlier_idx = identify_outliers(x_vals=fov_order, y_vals=mph_vals, obj_func=obj_func)

        # replace with local smoothing around that point
        smoothed_vals = smooth_outliers(vals=mph_vals, outlier_idx=outlier_idx)

        # if outliers identified, generate tuple to pass to plotting function
        if len(outlier_idx) > 0:
            outlier_x = fov_order[outlier_idx]
            outlier_y = mph_vals[outlier_idx]
            outlier_tup = (outlier_x, outlier_y)
        else:
            outlier_tup = None

        # fit curve
        weights = fit_calibration_curve(x_vals=fov_order, y_vals=smoothed_vals, obj_func=obj_func,
                                        outliers=outlier_tup, plot_fit=True, save_path=save_path)

    else:
        # default to using the median instead for short runs with small number of FOVs
        mph_median = np.median(mph_vals)
        if obj_func == 'poly_2':
            weight_len = 3
        elif obj_func == 'poly_3':
            weight_len = 4
        else:
            raise ValueError("Unsupported objective function provided: {}".format(obj_func))

        # plot median
        plt.axhline(y=mph_median, color='r', linestyle='-')
        plt.plot(fov_order, mph_vals, '.')
        plt.savefig(save_path)
        plt.close()

        # all coefficients except intercept are 0
        weights = np.zeros(weight_len)
        weights[-1] = mph_median

    mass_json = {'name': obj_func, 'weights': weights.tolist()}
    mass_path = os.path.join(save_dir, str(mass) + '_norm_func.json')

    write_json_file(json_path=mass_path, json_object=mass_json)


def create_fitted_mass_mph_vals(pulse_height_df, obj_func_dir):
    """Uses the mph curves for each mass to generate a smoothed mph estimate

    Args:
        pulse_height_df (pd.DataFrame): contains the MPH value per mass for all FOVs
        obj_func_dir (str): directory containing the curves generated for each mass

    Returns:
        pd.DataFrame: updated dataframe with fitted version of each MPH value for each mass"""

    # get all masses
    masses = np.unique(pulse_height_df['mass'].values)

    # create column to hold fitted values
    pulse_height_df['pulse_height_fit'] = 0

    # create x axis values
    num_fovs = len(np.unique(pulse_height_df['fov']))
    fov_order = np.linspace(0, num_fovs - 1, num_fovs)

    for mass in masses:
        # load channel-specific prediction function
        mass_path = os.path.join(obj_func_dir, str(mass) + '_norm_func.json')
        mass_json = read_json_file(mass_path)

        # compute predicted MPH
        name, weights = mass_json['name'], mass_json['weights']
        pred_func = create_prediction_function(name=name, weights=weights)
        pred_vals = pred_func(fov_order)

        # update df
        mass_idx = pulse_height_df['mass'] == mass
        pulse_height_df.loc[mass_idx, 'pulse_height_fit'] = pred_vals

    return pulse_height_df


def create_fitted_pulse_heights_file(pulse_height_dir, panel_info, norm_dir, mass_obj_func):
    """Create a single file containing the pulse heights after fitting a curve per mass

    Args:
        pulse_height_dir (str): path to directory containing pulse height csvs
        panel_info (pd.DataFrame): the panel for this dataset
        norm_dir (str): the directory where normalized images will be saved
        mass_obj_func (str): the objective function used to fit the MPH over time per mass

    Returns:
        pd.DataFrame: the combined pulse heights file"""

    # create variables for mass fitting
    masses = panel_info['Mass'].values
    fit_dir = os.path.join(norm_dir, 'curve_fits')
    os.makedirs(fit_dir)

    # combine fov-level files together
    combine_run_metrics(run_dir=pulse_height_dir, substring='pulse_heights')
    pulse_height_df = pd.read_csv(os.path.join(pulse_height_dir, 'pulse_heights_combined.csv'))

    # order by FOV
    ordering = ns.natsorted((pulse_height_df['fov'].unique()))
    pulse_height_df['fov'] = pd.Categorical(pulse_height_df['fov'],
                                            ordered=True,
                                            categories=ordering)
    pulse_height_df = pulse_height_df.sort_values('fov')

    # loop over each mass, and fit a curve for MPH over the course of the run
    for mass in masses:
        mph_vals = pulse_height_df.loc[pulse_height_df['mass'] == mass, 'pulse_height'].values
        fit_mass_mph_curve(mph_vals=mph_vals, mass=mass, save_dir=fit_dir,
                           obj_func=mass_obj_func)

    # update pulse_height_df to include fitted mph values
    pulse_height_df = create_fitted_mass_mph_vals(pulse_height_df=pulse_height_df,
                                                  obj_func_dir=fit_dir)

    return pulse_height_df


def normalize_fov(img_data, norm_vals, norm_dir, fov, channels, extreme_vals):
    """Normalize a single FOV with provided normalization constants for each channel"""

    # create directory to hold normalized images
    output_fov_dir = os.path.join(norm_dir, fov)
    if os.path.exists(output_fov_dir):
        print("output directory {} already exists, "
              "data will be overwritten".format(output_fov_dir))
    else:
        os.makedirs(output_fov_dir)

    # check if any values are outside expected range
    extreme_mask = np.logical_or(norm_vals < extreme_vals[0], norm_vals > extreme_vals[1])
    if np.any(extreme_mask):
        bad_channels = np.array(channels)[extreme_mask]
        warnings.warn('The following channel(s) had an extreme normalization '
                      'value for fov {}. Manual inspection for accuracy is '
                      'recommended: {}'.format(fov, bad_channels))

    # correct images and save
    norm_vals = norm_vals.astype(img_data.dtype)
    normalized_images = img_data / norm_vals.reshape((1, 1, 1, len(norm_vals)))

    for idx, chan in enumerate(channels):
        fname = os.path.join(output_fov_dir, chan + ".tiff")
        image_utils.save_image(fname, normalized_images[0, :, :, idx])

    # save logs
    log_df = pd.DataFrame({'channels': channels,
                           'norm_vals': norm_vals})
    log_df.to_csv(os.path.join(output_fov_dir, 'normalization_coefs.csv'), index=False)


def normalize_image_data(img_dir, norm_dir, pulse_height_dir, panel_info,
                         img_sub_folder='', mass_obj_func='poly_2', extreme_vals=(0.4, 1.1),
                         norm_func_path=os.path.join('..', 'toffy', 'norm_func.json')):
    """Normalizes image data based on median pulse height from the run and a tuning curve

    Args:
        img_dir (str): directory with the image data
        norm_dir (str): directory where the normalized images will be saved
        pulse_height_dir (str): directory containing per-fov pulse heights
        panel_info (pd.DataFrame): mapping between channels and masses
        mass_obj_func (str): class of function to use for modeling MPH over time per mass
        extreme_vals (tuple): determines the range for norm vals which will raise a warning
        norm_func_path (str): file containing the saved weights for the normalization function
    """

    # error checks
    if not os.path.exists(norm_func_path):
        raise ValueError("No normalization function found. You will need to run "
                         "section 3 of the 1_set_up_toffy.ipynb notebook to generate the "
                         "necessary function before you can normalize your data")

    # create normalization function for mapping MPH to counts
    norm_json = read_json_file(norm_func_path)

    img_fovs = io_utils.list_folders(img_dir, 'fov')

    norm_weights, norm_name = norm_json['weights'], norm_json['name']
    norm_func = create_prediction_function(norm_name, norm_weights)

    # combine pulse heights together into single df
    pulse_height_df = create_fitted_pulse_heights_file(pulse_height_dir=pulse_height_dir,
                                                       panel_info=panel_info, norm_dir=norm_dir,
                                                       mass_obj_func=mass_obj_func)
    # add channel name to pulse_height_df
    renamed_panel = panel_info.rename({'Mass': 'mass'}, axis=1)
    pulse_height_df = pulse_height_df.merge(renamed_panel, how='left', on=['mass'])
    pulse_height_df = pulse_height_df.sort_values('Target')

    # make sure FOVs used to construct tuning curve are same ones being normalized
    pulse_fovs = np.unique(pulse_height_df['fov'])
    misc_utils.verify_same_elements(image_data_fovs=img_fovs, pulse_height_csv_files=pulse_fovs)

    # loop over each fov
    for fov in img_fovs:
        # compute per-mass normalization constant
        pulse_height_fov = pulse_height_df.loc[pulse_height_df['fov'] == fov, :]
        norm_vals = norm_func(pulse_height_fov['pulse_height_fit'].values)
        channels = pulse_height_fov['Target'].values

        # get images
        images = load_utils.load_imgs_from_tree(img_dir, fovs=[fov], channels=channels,
                                                img_sub_folder=img_sub_folder)

        # normalize and save
        normalize_fov(img_data=images, norm_vals=norm_vals, norm_dir=norm_dir, fov=fov,
                      channels=channels, extreme_vals=extreme_vals)


def check_detector_voltage(run_dir):
    """ Check all FOVs in a run to determine whether the detector voltage stays constant
    Args:
        run_dir(string): path to directory containing json files of all fovs in the run
    Return:
        raise error if changes in voltage were found between fovs
    """

<<<<<<< HEAD
    fovs = io_utils.remove_file_extensions(io_utils.list_files(run_dir, substrs='.bin'))
    fovs = ns.natsorted(fovs)
=======
    fovs = remove_file_extensions(io_utils.list_files(run_dir, substrs='.bin'))
>>>>>>> 6d61c56b
    changes_in_voltage = []

    # skip any damaged fovs
    empty_fovs = check_for_empty_files(run_dir)
    fovs = list(set(fovs).difference(empty_fovs))
    fovs = ns.natsorted(fovs)

    # check for voltage changes and add to list of dictionaries
    for i, fov in enumerate(fovs):
        fov_data = read_json_file(os.path.join(run_dir, fov+'.json'))

        # locate index storing the detector voltage
        for j in range(0, len(fov_data['hvDac'])):
            if fov_data['hvDac'][j]['name'] == 'Detector':
                index = j
                break
        fov_voltage = fov_data['hvDac'][index]['currentSetPoint']

        if i == 0:
            voltage_level = fov_voltage

        # detector voltage for current fov is different than previous
        elif fov_voltage != voltage_level:
            changes_in_voltage.append({fovs[i - 1]: voltage_level, fovs[i]: fov_voltage})
            voltage_level = fov_voltage

    err_str = ''
    for i, change in enumerate(changes_in_voltage):
        keys = list(change.keys())
        err_i = 'Between {0} and {1} the voltage changed from {2} to {3}.'\
            .format(keys[0], keys[1], change[keys[0]], change[keys[1]])
        err_str = err_str + '\n' + err_i

    # non-empty list of changes will raise an error
    if changes_in_voltage:
        raise ValueError('Changes in detector voltage were found during the run:\n' + err_str)<|MERGE_RESOLUTION|>--- conflicted
+++ resolved
@@ -9,15 +9,11 @@
 import pandas as pd
 from mibi_bin_tools.bin_files import extract_bin_files, get_median_pulse_height
 from mibi_bin_tools.panel_utils import make_panel
-<<<<<<< HEAD
 from scipy.optimize import curve_fit
 from tmi import image_utils, io_utils, load_utils, misc_utils
 
-from toffy.json_utils import read_json_file, write_json_file
-=======
-from tmi.image_utils import save_image
-from toffy.json_utils import read_json_file, write_json_file, check_for_empty_files
->>>>>>> 6d61c56b
+from toffy.json_utils import (check_for_empty_files, read_json_file,
+                              write_json_file)
 
 
 def write_counts_per_mass(base_dir, output_dir, fov, masses, start_offset=0.5,
@@ -725,12 +721,7 @@
         raise error if changes in voltage were found between fovs
     """
 
-<<<<<<< HEAD
     fovs = io_utils.remove_file_extensions(io_utils.list_files(run_dir, substrs='.bin'))
-    fovs = ns.natsorted(fovs)
-=======
-    fovs = remove_file_extensions(io_utils.list_files(run_dir, substrs='.bin'))
->>>>>>> 6d61c56b
     changes_in_voltage = []
 
     # skip any damaged fovs
