import copy
import os
import json
import shutil

import numpy as np
import pandas as pd

import skimage.io as io
from scipy.ndimage import gaussian_filter

from ark.utils.load_utils import load_imgs_from_tree, load_imgs_from_dir
from ark.utils.io_utils import list_folders, validate_paths, list_files
from ark.utils.misc_utils import verify_same_elements, verify_in_list


def transform_compensation_json(json_path, comp_mat_path):
    """Converts the JSON file from ionpath into a compensation matrix

    Args:
        json_path: path to json file
        comp_mat_path: path to comp matrix

    returns:
        pd.DataTable: matrix with sources channels as rows and target channels as columns"""

    with open(json_path) as f:
        data = json.load(f)['Data']

    comp_mat = pd.read_csv(comp_mat_path, index_col=0)

    for i in range(len(data)):
        current_data = data[i]
        source = current_data['DonorMass']
        target = current_data['RecipientMass']
        val = current_data['Percent'] / 100
        comp_mat.loc[source, str(target)] = val

    comp_mat.to_csv(comp_mat_path)


def _compensate_matrix_simple(raw_inputs, comp_coeffs, out_indices):
    """Perform compensation on the raw data using the supplied compensation values

    Args:
        raw_inputs (numpy.ndarray):
            array with shape [fovs, rows, cols, channels] containing the image data
        comp_coeffs (numpy.ndarray):
            2D array of coefficients with source channels as rows and targets as columns
        out_indices (numpy.ndarray):
            which indices to generate compensated outputs for

    returns:
        numpy.ndarray: compensated copy of the raw inputs"""

    outputs = np.copy(raw_inputs)

    # loop over each channel and construct compensation values
    for chan in out_indices:
        chan_coeffs = comp_coeffs[:, chan]

        # convert from 1D to 4D for broadcasting
        chan_coeffs = np.reshape(chan_coeffs, (1, 1, 1, len(chan_coeffs)))

        # broadcast across entire dataset and collapse into single set of values
        chan_vals = raw_inputs * chan_coeffs
        chan_vals = np.sum(chan_vals, axis=-1)

        # subtract compensated values from target channel
        outputs[..., chan] -= chan_vals

    # set negative values to zero
    outputs = np.where(outputs > 0, outputs, 0)

    # subset on specified indices
    outputs = outputs[..., out_indices]

    return outputs


def validate_inputs(raw_data_dir, comp_mat, acquired_masses, acquired_targets, input_masses,
                    output_masses, all_masses, fovs, save_format, raw_data_sub_folder, batch_size,
                    gaus_rad):
    """Helper function to validate inputs for compensate_image_data

    Args:
        raw_data_dir (str): path to raw data
        comp_mat (pd.DataFrame): compensation matrix
        acquired_masses (list): masses in the supplied panel
        acquired_targets (list): targets in the supplied panel
        input_masses (list): masses to use for compensation
        output_masses (list): masses to compensate
        all_masses (list): masses in the compensation matrix
        fovs (list): fovs in the raw_data_dir
        save_format (str): format to save the data
        raw_data_sub_folder (string): sub-folder for raw images
        batch_size (int): number of images to process concurrently
        gaus_rad (int): radius for smoothing"""

    # make sure panel is in increasing order
    if not np.all(acquired_masses == sorted(acquired_masses)):
        raise ValueError("Masses must be sorted numerically in the panel_info file")

    # make sure channels in comp matrix are same as those in panel csv
    verify_same_elements(acquired_masses=acquired_masses, compensation_masses=all_masses)

    # check first FOV to make sure all channels are present
    test_data = load_imgs_from_tree(data_dir=raw_data_dir, fovs=fovs[0:1],
                                    channels=acquired_targets, dtype='float32',
                                    img_sub_folder=raw_data_sub_folder)

    verify_same_elements(image_files=test_data.channels.values, listed_channels=acquired_targets)

    # make sure supplied masses are present
    if input_masses is not None:
        verify_in_list(input_masses=input_masses, compensation_masses=all_masses)

    if output_masses is not None:
        verify_in_list(output_masses=output_masses, compensation_masses=all_masses)

    # make sure compensation matrix has valid values
    if comp_mat.isna().values.any():
        raise ValueError('Compensation matrix must contain a value for every field; check to '
                         'make sure there are no missing values')

    # check for valid save_formats
    allowed_formats = ['raw', 'normalized', 'both']
    verify_in_list(save_format=save_format, allowed_formats=allowed_formats)

    if not isinstance(batch_size, int) or batch_size < 1:
        raise ValueError('batch_size parameter must be a positive integer')

    if not isinstance(gaus_rad, int) or gaus_rad < 0:
        raise ValueError('gaus_rad parameter must be a non-negative integer')


def compensate_image_data(raw_data_dir, comp_data_dir, comp_mat_path, panel_info,
                          input_masses=None, output_masses=None, save_format='normalized',
                          raw_data_sub_folder='', batch_size=10, gaus_rad=1, norm_const=100):
    """Function to compensate MIBI data with a flow-cytometry style compensation matrix

    Args:
        raw_data_dir: path to directory containing raw images
        comp_data_dir: path to directory where compensated images will be saved
        comp_mat_path: path to compensation matrix, nxn with channel labels
        panel_info: array with information about the panel
        input_masses (list): masses from the compensation matrix to use for compensation. If None,
            all masses will be used
        output_masses (list): masses from the compensation matrix that will have tifs generated. If
            None, all masses will be used
        save_format: flag to control how the processed tifs are saved. Must be one of:
            'raw': Direct output from the compensation matrix corresponding to number of ion events
                detected per pixel. These will not be viewable in many image processing programs
            'normalized': all images are divided by 100 to enable visualization. This transform
                has no effect on downstream analysis as it preserves relative expression values
            'both': saves both 'raw' and 'normalized' images
        raw_data_sub_folder (string): sub-folder for raw images
        batch_size: number of images to process at a time
        gaus_rad: radius for blurring image data. Passing 0 will result in no blurring
        norm_const: constant used for normalization if save_format == 'normalized'
    """

    validate_paths([raw_data_dir, comp_data_dir, comp_mat_path],
                   data_prefix=False)

    # get list of all fovs
    fovs = list_folders(raw_data_dir)

    # load csv files
    comp_mat = pd.read_csv(comp_mat_path, index_col=0)
    acquired_masses = panel_info['Mass'].values
    acquired_targets = panel_info['Target'].values
    all_masses = comp_mat.columns.values.astype('int')

    validate_inputs(raw_data_dir, comp_mat, acquired_masses, acquired_targets, input_masses,
                    output_masses, all_masses, fovs, save_format, raw_data_sub_folder, batch_size,
                    gaus_rad)

    # set unused masses to zero
    if input_masses is not None:
        zero_idx = ~np.isin(all_masses, input_masses)
        comp_mat.loc[zero_idx, :] = 0

    if output_masses is None:
        out_indices = np.arange(len(all_masses))
    else:
        out_indices = np.where(np.isin(all_masses, output_masses))[0]

    # loop over each set of FOVs in the batch
    for i in range(0, len(fovs), batch_size):
        print("Processing image {}".format(i))

        # load batch of fovs
        batch_fovs = fovs[i: i + batch_size]
        batch_data = load_imgs_from_tree(data_dir=raw_data_dir, fovs=batch_fovs,
                                         channels=acquired_targets, dtype='float32',
                                         img_sub_folder=raw_data_sub_folder)

        # blur data
        if gaus_rad > 0:
            for j in range(batch_data.shape[0]):
                for k in range(batch_data.shape[-1]):
                    batch_data[j, :, :, k] = gaussian_filter(batch_data[j, :, :, k],
                                                             sigma=gaus_rad)

        comp_data = _compensate_matrix_simple(raw_inputs=batch_data,
                                              comp_coeffs=comp_mat.values,
                                              out_indices=out_indices)

        # save data
        for j in range(batch_data.shape[0]):
            fov_folder = os.path.join(comp_data_dir, batch_data.fovs.values[j])
            os.makedirs(fov_folder)

            # create directories for saving tifs
            if save_format in ['normalized', 'both']:
                norm_folder = os.path.join(fov_folder, 'normalized')
                os.makedirs(norm_folder)

            if save_format in ['raw', 'both']:
                raw_folder = os.path.join(fov_folder, 'raw')
                os.makedirs(raw_folder)

            # this may be only a subset of masses, based on output_masses
            for idx, val in enumerate(out_indices):
                channel_name = batch_data.channels.values[val] + '.tiff'

                # save tifs to appropriate directories
                if save_format in ['normalized', 'both']:
                    save_path = os.path.join(norm_folder, channel_name)
                    io.imsave(save_path, comp_data[j, :, :, idx] / norm_const,
                              check_contrast=False)

                if save_format in ['raw', 'both']:
                    save_path = os.path.join(raw_folder, channel_name)
                    io.imsave(save_path, comp_data[j, :, :, idx], check_contrast=False)


def create_tiled_comparison(input_dir_list, output_dir, img_sub_folder='normalized'):
    """Creates a tiled image comparing FOVs from all supplied runs for each channel.

    Args:
        input_dir_list: list of directories to compare
        output_dir: directory where tifs will be saved"""

    # load images
    dir_dict = {}
    dir_shapes = []
    for dir_name in input_dir_list:
        dir_images = load_imgs_from_tree(dir_name, img_sub_folder=img_sub_folder,
                                         dtype='float32')
        dir_shapes.append(dir_images.shape)
        dir_dict[dir_name] = dir_images

    if not np.all([shape == dir_shapes[0] for shape in dir_shapes]):
        raise ValueError("All directories must contain the same number of fovs and images")

    first_dir = dir_dict[input_dir_list[0]]
    img_size = first_dir.shape[1]
    fov_num = first_dir.shape[0]

    # loop over each channel
    for j in range(first_dir.shape[3]):
        # create tiled array of dirs x fovs
        tiled_image = np.zeros((img_size * len(input_dir_list),
                                img_size * fov_num), dtype=first_dir.dtype)

        # loop over each fov, and place into columns of tiled array
        for i in range(first_dir.shape[0]):
            start = i * img_size
            end = (i + 1) * img_size

            # go through each of the directories and place in appropriate spot
            for idx, key in enumerate(input_dir_list):
                tiled_image[(img_size * idx):(img_size * (idx + 1)), start:end] = \
                    dir_dict[key].values[i, :, :, j]

        io.imsave(os.path.join(output_dir, first_dir.channels.values[j] + '_comparison.tiff'),
                  tiled_image, check_contrast=False)


def add_source_channel_to_tiled_image(raw_img_dir, tiled_img_dir, output_dir, source_channel,
<<<<<<< HEAD
                                      img_sub_folder=''):
=======
                                      percent_norm=98):
>>>>>>> 89bf6d0b
    """Adds the specified source_channel to the first row of previously generated tiled images

    Args:
        raw_img_dir (str): path to directory containing the raw images
        tiled_img_dir (str): path to directory contained the tiled images
        output_dir (str): path to directory where outputs will be saved
        source_channel (str): the channel which will be prepended to the tiled images
        percent_norm (int): percentile normalization param to enable easy visualization"""

    # load source images
    source_imgs = load_imgs_from_tree(raw_img_dir, channels=[source_channel],
                                      dtype='float32', img_sub_folder=img_sub_folder)

    # convert stacked images to concatenated row
    source_list = [source_imgs.values[fov, :, :, 0] for fov in range(source_imgs.shape[0])]
    source_row = np.concatenate(source_list, axis=1)
    perc_source = np.percentile(source_row, percent_norm)

    # confirm tiled images have expected shape
    tiled_images = list_files(tiled_img_dir)
    test_file = io.imread(os.path.join(tiled_img_dir, tiled_images[0]))
    if test_file.shape[1] != source_row.shape[1]:
        raise ValueError('Tiled image {} has shape {}, but source image {} has'
                         'shape {}'.format(tiled_images[0], test_file.shape, source_channel,
                                           source_row.shape))

    # loop through each tiled image, prepend source row, and save
    for tile_name in tiled_images:
        current_tile = io.imread(os.path.join(tiled_img_dir, tile_name))

        # normalize the source row to be in the same range as the current tile
        perc_tile = np.percentile(current_tile, percent_norm)
        perc_ratio = perc_source / perc_tile
        normalized_source = source_row / perc_ratio

        # combine together and save
        combined_tile = np.concatenate([normalized_source, current_tile])
        save_name = tile_name.split('.tiff')[0] + '_source_' + source_channel + '.tiff'
        io.imsave(os.path.join(output_dir, save_name), combined_tile, check_contrast=False)


def replace_with_intensity_image(run_dir, channel='Au', replace=True, fovs=None):
    """Replaces the specified channel with the intensity image of that channel

    Args:
        run_dir (str): directory containing extracted run data
        channel (str): the channel whose intensity image will be copied over
        fovs (list or None): the subset of fovs within run_dir which will have their
            intensity image copied over. If None, applies to all fovs
        replace (bool): controls whether intensity image is copied over with _intensity appended
            or if it will overwrite existing channel"""

    all_fovs = list_folders(run_dir)

    # ensure supplied folders are valid
    if fovs is not None:
        verify_in_list(specified_folders=fovs, all_folders=all_fovs)
        all_fovs = fovs

    # ensure channel is valid
    test_file = os.path.join(run_dir, all_fovs[0], 'intensities', channel + '_intensity.tiff')
    if not os.path.exists(test_file):
        raise FileNotFoundError('Could not find specified file {}'.format(test_file))

    # loop through each fov
    for fov in all_fovs:
        # control whether intensity image overwrites previous image or is copied with new name
        if replace:
            suffix = '.tiff'
        else:
            suffix = '_intensity.tiff'
        shutil.copy(os.path.join(run_dir, fov, 'intensities', channel + '_intensity.tiff'),
                    os.path.join(run_dir, fov, channel + suffix))


def remove_sub_dirs(run_dir, sub_dirs, fovs=None):
    """Removes specified sub-folders from fovs in a run

    Args:
        run_dir (str): path to directory containing fovs
        sub_dirs (list): directories to remove from each fov
        fovs (list): list of fovs to remove dirs from, otherwise removes from all fovs
    """

    all_fovs = list_folders(run_dir)

    # ensure supplied folders are valid
    if fovs is not None:
        verify_in_list(specified_folders=fovs, all_folders=all_fovs)
        all_fovs = fovs

    # ensure all sub_dirs exist
    for sub_dir in sub_dirs:
        if not os.path.isdir(os.path.join(run_dir, all_fovs[0], sub_dir)):
            raise ValueError("Did not find {} in {}".format(sub_dir, all_fovs[0]))

    for fov in all_fovs:
        for sub_dir in sub_dirs:
            shutil.rmtree(os.path.join(run_dir, fov, sub_dir))


def create_rosetta_matrices(default_matrix, save_dir, multipliers, masses=None):
    """Creates a series of compensation matrices for evaluating coefficients
    Args:
        default_matrix (str): path to the rosetta matrix to use as the default
        save_dir (str): output directory
        multipliers (list): the range of values to multiply the default matrix by
            to get new coefficients
        masses (list | None): an optional list of masses to include in the multiplication. If
            only a subset of masses are specified, other masses will retain their values
            in all iterations. If None, all masses are included
    """
    # Read input matrix
    comp_matrix = pd.read_csv(default_matrix, index_col=0)
    comp_masses = comp_matrix.index

    # Check channel input
    if masses is None:
        masses = comp_masses
    else:
        try:
            masses = [int(x) for x in masses]
        except ValueError:
            raise ValueError("Masses must be provided as integers")
        verify_in_list(specified_masses=masses, rosetta_masses=comp_masses)

    # loop over each specified multiplier and create separate compensation matrix
    for i in multipliers:
        mult_matrix = copy.deepcopy(comp_matrix)

        for j in range(len(comp_matrix)):
            # multiply specified channel by multiplier
            if comp_masses[j] in masses:
                mult_matrix.iloc[j, :] = comp_matrix.iloc[j, :] * i
        base_name = os.path.basename(default_matrix).split('.csv')[0]
        mult_matrix.to_csv(os.path.join(save_dir, base_name + '_mult_%s.csv' % (str(i))))<|MERGE_RESOLUTION|>--- conflicted
+++ resolved
@@ -280,17 +280,14 @@
 
 
 def add_source_channel_to_tiled_image(raw_img_dir, tiled_img_dir, output_dir, source_channel,
-<<<<<<< HEAD
-                                      img_sub_folder=''):
-=======
-                                      percent_norm=98):
->>>>>>> 89bf6d0b
+                                      img_sub_folder='', percent_norm=98):
     """Adds the specified source_channel to the first row of previously generated tiled images
 
     Args:
         raw_img_dir (str): path to directory containing the raw images
         tiled_img_dir (str): path to directory contained the tiled images
         output_dir (str): path to directory where outputs will be saved
+        img_sub_folder (str): subfolder within raw_img_dir to load images from
         source_channel (str): the channel which will be prepended to the tiled images
         percent_norm (int): percentile normalization param to enable easy visualization"""
 
