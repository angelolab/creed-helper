--- conflicted
+++ resolved
@@ -350,7 +350,6 @@
                     os.path.join(run_dir, fov, channel + suffix))
 
 
-<<<<<<< HEAD
 def remove_sub_dirs(run_dir, sub_dirs, fovs=None):
     """Removes specified sub-folders from fovs in a run
 
@@ -377,10 +376,7 @@
             shutil.rmtree(os.path.join(run_dir, fov, sub_dir))
 
 
-def create_rosetta_matrices(default_matrix, save_dir, multipliers, channels=None):
-=======
 def create_rosetta_matrices(default_matrix, save_dir, multipliers, masses=None):
->>>>>>> 44ff56a2
     """Creates a series of compensation matrices for evaluating coefficients
     Args:
         default_matrix (str): path to the rosetta matrix to use as the default
